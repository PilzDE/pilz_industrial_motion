--- conflicted
+++ resolved
@@ -140,14 +140,9 @@
     except RobotMoveFailed:
       pass
 
-<<<<<<< HEAD
-    _askSuccess(_test_repeat_circ_pose.__name__, 'No INVALID_GOAL should appear from controller. The following error '
-                                                 'is o.k.: Failed to create path object for circle. Circle : Plane for '
-                                                 'motion is not properly defined.')
-=======
-    askSuccess(_test_repeat_circ_pose.__name__, 'Failed to create path object for circle. '
-                                                 'Circle : Plane for motion is not properly defined.')
->>>>>>> a2945a92
+    askSuccess(_test_repeat_circ_pose.__name__, 'No INVALID_GOAL should appear from controller. The following error '
+                                                'is o.k.: Failed to create path object for circle. Circle : Plane for '
+                                                'motion is not properly defined.')
 
 
 def _test_repeat_ptp_in_sequence(robot):
