#! /usr/bin/python

# Copyright (c) 2018 Pilz GmbH & Co. KG
#
# This program is free software: you can redistribute it and/or modify
# it under the terms of the GNU Lesser General Public License as published by
# the Free Software Foundation, either version 3 of the License, or
# (at your option) any later version.
#
# This program is distributed in the hope that it will be useful,
# but WITHOUT ANY WARRANTY; without even the implied warranty of
# MERCHANTABILITY or FITNESS FOR A PARTICULAR PURPOSE.  See the
# GNU Lesser General Public License for more details.
#
# You should have received a copy of the GNU Lesser General Public License
# along with this program.  If not, see <http://www.gnu.org/licenses/>.

<<<<<<< HEAD
=======
from prbt_hardware_support.msg import BrakeTestErrorCodes
>>>>>>> 872fc952

class RobotVersionError(Exception):
    pass


class RobotMultiInstancesError(Exception):
    pass


class RobotMoveAlreadyRunningError(Exception):
    pass


class RobotMoveFailed(Exception):
    pass


class RobotMoveInvalidState(Exception):
    pass


class RobotUnknownCommandType(Exception):
    pass


class RobotCurrentStateError(Exception):
    pass


class RobotBrakeTestException(Exception):
    def __init__(self, result, message):
        _message = "{0}:{1}, msg: {2} ".format(
            result,
            self._result_nr_to_description(result),
            message)
        super(RobotBrakeTestException, self).__init__(_message)

    def _result_nr_to_description(self, result):
        for description in filter(str.isupper, BrakeTestErrorCodes.__dict__.keys()):
            if result.value == eval("BrakeTestErrorCodes." + description):
                return description

<|MERGE_RESOLUTION|>--- conflicted
+++ resolved
@@ -15,10 +15,8 @@
 # You should have received a copy of the GNU Lesser General Public License
 # along with this program.  If not, see <http://www.gnu.org/licenses/>.
 
-<<<<<<< HEAD
-=======
 from prbt_hardware_support.msg import BrakeTestErrorCodes
->>>>>>> 872fc952
+
 
 class RobotVersionError(Exception):
     pass
@@ -59,5 +57,4 @@
     def _result_nr_to_description(self, result):
         for description in filter(str.isupper, BrakeTestErrorCodes.__dict__.keys()):
             if result.value == eval("BrakeTestErrorCodes." + description):
-                return description
-
+                return description