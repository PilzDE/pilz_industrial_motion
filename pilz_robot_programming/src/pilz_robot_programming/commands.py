# Copyright (c) 2018 Pilz GmbH & Co. KG
#
# This program is free software: you can redistribute it and/or modify
# it under the terms of the GNU Lesser General Public License as published by
# the Free Software Foundation, either version 3 of the License, or
# (at your option) any later version.
#
# This program is distributed in the hope that it will be useful,
# but WITHOUT ANY WARRANTY; without even the implied warranty of
# MERCHANTABILITY or FITNESS FOR A PARTICULAR PURPOSE.  See the
# GNU Lesser General Public License for more details.
#
# You should have received a copy of the GNU Lesser General Public License
# along with this program.  If not, see <http://www.gnu.org/licenses/>.

"""API for easy usage of Pilz robot commands."""

from __future__ import absolute_import

import rospy
from tf import transformations
from geometry_msgs.msg import Quaternion, Pose
from geometry_msgs.msg import PoseStamped
from pilz_msgs.msg import MoveGroupSequenceGoal, MotionSequenceRequest, MotionSequenceItem
from moveit_msgs.msg import (OrientationConstraint, MotionPlanRequest, JointConstraint, Constraints,
                             MoveGroupGoal, PositionConstraint, PlanningOptions)
import shape_msgs.msg as shape_msgs
from operator import add
from math import pi

from .move_control_request import _MoveControlState
from .exceptions import RobotCurrentStateError
from copy import deepcopy


__version__ = '0.0.dev1'

# Default velocities
_MAX_VEL_SCALE = 1
_DEFAULT_VEL_SCALE = 0.1

# Default accelerations
_MAX_ACC_SCALE = 1
_DEFAULT_ACC_SCALE = 0.1

# Tolerance for cartesian pose
_DEFAULT_POSITION_TOLERANCE = 2e-3
_DEFAULT_ORIENTATION_TOLERANCE = 1e-5

# axis sequence of euler angles
_AXIS_SEQUENCE = "rzyz"


_DEFAULT_PLANNING_GROUP = "manipulator"
_DEFAULT_TARGET_LINK = "prbt_tcp"
_DEFAULT_GRIPPER_PLANNING_GROUP = "gripper"
_DEFAULT_BASE_LINK = "prbt_base"


class _AbstractCmd(object):
    """Base class for all commands."""
    def __init__(self, *args, **kwargs):
        super(_AbstractCmd, self).__init__(*args, **kwargs)
        # set robot state as empty diff in planning scene to start with current planning scene
        self._planning_options = PlanningOptions()
        self._planning_options.planning_scene_diff.robot_state.is_diff = True

        return

    def _get_sequence_request(self, robot):
        """Called by robot class to generate a sequence request.
        @note Even single commands are handled as an one-item sequence.
        """
        raise NotImplementedError("Cannot execute abstract command")

    def _execute(self, robot):
        rospy.logdebug("Executing command.")

        try:
            sequence_action_goal = self._get_sequence_request(robot)
        except Exception as e:
            rospy.logerr(str(e))
            return robot._FAILURE

        sequence_action_goal.planning_options = self._planning_options

        rospy.logdebug("Sending goal.")
        if not _AbstractCmd._locked_send_goal(robot, robot._sequence_client, sequence_action_goal):
            rospy.logdebug("Command was paused before goal could be send.")
            return robot._STOPPED
        rospy.logdebug("Wait till motion finished...")
        done = robot._sequence_client.wait_for_result()
        rospy.logdebug("Function wait_for_result() of command finished.")
        assert done is True, "Function wait_for_result() is finished but the goal is not done."

        result_code = robot._sequence_client.get_result()
        if result_code is None: # pragma: no cover  Paranoia-check should actually never happen.
            rospy.logerr("No result received from action server.")
            return robot._FAILURE

        return robot._map_error_code(result_code.error_code)

    @staticmethod
    def _locked_send_goal(robot, action_client, goal):
        """By synchronizing to the robot._move_control_state_machine this function ensures that
        parallel calls to stop/pause and send_goal() cannot cause undefined or erroneous behavior.

        In other words, while stop() is changing the move control order, nobody is allowed to send new goals.
        Also if pause() is changing the move control order, nobody is allowed to send new goals until the move control
        order is changed.
        But it also means that if somebody is currently sending a goal, all move control order changes triggered
        by pause() or stop() have to wait until the goal is send. This ensure clear and predictable behavior.

        :return: True if the function sent a goal to Moveit, otherwise False.
        :rtype: bool
        """
        with robot._move_ctrl_sm:
            # Only if no orders are present, the calling thread is allowed to send a goal to Moveit.
            if robot._move_ctrl_sm.state != _MoveControlState.NO_REQUEST or rospy.core.is_shutdown_requested():
                return False

            action_client.send_goal(goal)
            return True

    def __str__(self):
        out_str = self.__class__.__name__
        return out_str

    __repr__ = __str__


class _BaseCmd(_AbstractCmd):
<<<<<<< HEAD
    """Base class for all single commands (gripper command excluded)."""
=======
    """Base class for all single commands.

    :param goal: The goal of the motion, which can be given in joint (list of float, in the order of active joints in
        the planning group) or Cartesian space (geometry_msgs/Pose).

    :note:
        The geometry_msgs/Pose consists of position and orientation (quaternion). When creating an instance of
        geometry_msgs/Pose, the position and orientation can be left as uninitialized. The uninitialized position is
        considered as zero position. The uninitialized orientation is considered as keeping the current orientation
        unchanged. This difference is because uninitialized position can not be recognized when comparing with a zero
        position but uninitialized orientation can.

    :param planning_group: Name of the planning group, default as "manipulator".

    :param target_link: Name of the target link if Cartesian goal is given, default as "prbt_tcp"

    :param relative: Has to be set to:

            * :py:obj:`False` if the goal states the target position as absolute position with regard to base coordinate
                              system.
            * :py:obj:`True` if the goal states the target position as offset relative to the current robot position.

            The orientation is added as offset to the euler-angles.
            The offset has to be stated with regard to the base coordinate system.
            E.g. to move the robot 0.1m up and tilt it 10degrees around the global z-axis use:
            ::

                Ptp(goal=Pose(position=Point(0., 0., 0.1), orientation=from_euler(math.radians(10), 0., 0.)), vel_scale=0.4)


            Note the gimbal lock, if you pass a relative rotation to this function: If b==0, the values for a and c
            depend on each other and may thus give arbitrary euler angles, when converting back from quaternion to
            euler internally.
            The function assumes, you want to take the shorter rotation distance, so you should only pass
            rotations smaller than 180 degrees for relative movements.

    :param reference_frame: The frame of reference parameter allows to change the reference coordinate system for the
        passed goal position and orientation.
        Any published tf can be used as frame by reference. The reference_frame has to be a valid tf id string.
        Setting no reference_frame will use "prbt_base" as default.

    :type relative: bool
    :type reference_frame: string
    """
>>>>>>> 4e32b820
    def __init__(self, goal=None, planning_group=_DEFAULT_PLANNING_GROUP, target_link=_DEFAULT_TARGET_LINK,
                 vel_scale=_DEFAULT_VEL_SCALE, acc_scale=_DEFAULT_ACC_SCALE, relative=False,
                 reference_frame=_DEFAULT_BASE_LINK, *args, **kwargs):
        super(_BaseCmd, self).__init__(*args, **kwargs)

        # Needs to be set by derived classes
        self._planner_id = None

        self._goal = goal
        self._planning_group = planning_group
        self._target_link = target_link
        self._vel_scale = vel_scale
        self._acc_scale = acc_scale
        self._relative = relative

        self._reference_frame = reference_frame

    def __str__(self):
        out_str = _AbstractCmd.__str__(self)
        out_str += " vel_scale: " + str(self._vel_scale)
        out_str += " acc_scale: " + str(self._acc_scale)
        out_str += " reference: " + str(self._reference_frame)
        return out_str

    __repr__ = __str__

    def _cmd_to_request(self, robot):
        """Transforms the given command to a MotionPlanRequest."""
        req = MotionPlanRequest()

        # Set general info
        req.planner_id = self._planner_id
        req.group_name = self._planning_group
        req.max_velocity_scaling_factor = self._vel_scale
        req.max_acceleration_scaling_factor = self._acc_scale
        req.allowed_planning_time = 1.0

        # Set an empty diff as start_state => the current state is used by the planner
        req.start_state.is_diff = True

        # Set goal constraint
        if self._goal is None:
            raise NameError("Goal is not given.")

        goal_constraints = Constraints()

        # goal as Pose in Cartesian space
        if isinstance(self._goal, Pose):
            goal_pose = self._get_goal_pose(robot)

            robot_reference_frame = robot._robot_commander.get_planning_frame()
            goal_constraints.orientation_constraints.append(
                _to_ori_constraint(goal_pose, robot_reference_frame, self._target_link))
            goal_constraints.position_constraints.append(
                _to_pose_constraint(goal_pose, robot_reference_frame, self._target_link))

        # goal as list of int or float in joint space
        elif isinstance(self._goal, list):
            joint_names = robot._robot_commander.get_group(self._planning_group).get_active_joints()
            joint_values = self._get_joint_pose(robot)

            if len(joint_names) != len(joint_values):
                raise IndexError("Given joint goal does not match the planning group " + req.group_name + ".")

            for joint_name, joint_value in zip(joint_names, joint_values):
                joint_constraint = JointConstraint()
                joint_constraint.joint_name = joint_name
                joint_constraint.position = joint_value
                joint_constraint.weight = 1
                goal_constraints.joint_constraints.append(joint_constraint)

        else:
            raise NotImplementedError("Unknown type of goal is given.")

        req.goal_constraints.append(goal_constraints)

        return req

    def _get_sequence_request(self, robot):
        """Constructs a sequence request from the command.
        BaseCmds construct a sequence request with a single item and a blend_radius 0"""
        sequence_action_goal = MoveGroupSequenceGoal()

        # Create and fill request
        sequence_item = MotionSequenceItem()
        sequence_item.blend_radius = 0.0

        # Fill MotionPlanRequest
        sequence_item.req = self._cmd_to_request(robot)

        # Add request to goal
        sequence_action_goal.request.items.append(sequence_item)

        return sequence_action_goal

    def _get_goal_pose(self, robot):
        """Determines the goal pose for the given command."""
        current_pose = robot.get_current_pose(target_link=self._target_link, base=self._reference_frame)

        if self._relative:
            self._goal = _pose_relative_to_absolute(current_pose, self._goal)

        if not self._reference_frame == _DEFAULT_BASE_LINK:
            return _to_robot_reference(robot, self._reference_frame, self._goal)

        # in case of uninitialized orientation, set the goal orientation as current
        if _is_quaternion_initialized(self._goal.orientation):
            return self._goal
        else:
            return Pose(position=self._goal.position, orientation=current_pose.orientation)

    def _get_joint_pose(self, robot):
        """Determines the joint goal for the given command."""
        assert isinstance(self._goal, list)
        goal_joint_state = self._goal

        if self._relative:
            goal_joint_state = map(add, goal_joint_state,
                                   robot.get_current_joint_states(planning_group=self._planning_group))
        return goal_joint_state


class Ptp(_BaseCmd):
    """Represents a single point-to-point (Ptp) command.
    A :py:class:`Ptp` command allows the user to quickly move the robot from its current position to a specified point
    in space (goal). The trajectory taken to reach the goal is defined by the underlying planning
    algorithms and cannot not be defined by the user.

    :param vel_scale: The velocity scaling factor allows to limit the highest possible axis velocity.
        The velocity scaling factor is a scalar. The value is applied to all axes.
        The value is given in percentage of the maximal velocity of an axis and has to be
        in range: (0,1]. The allowed axis velocity for each axis is calculated as follows:

            allowed axis velocity = vel_scale * maximal axis velocity

    :param acc_scale: The acceleration scaling factor allows to limit the highest possible axis acceleration.
        The acceleration scaling factor is a scalar value. The value is applied to all axes.
        The value is given in percentage of the maximal acceleration of an axis and
        has to be in range: (0,1]. The allowed axis acceleration for each axis is calculated as follows:

            allowed axis acceleration = vel_scale * maximal axis acceleration

        If no acceleration scaling factor is given, the acceleration scaling factor is set as follows:

            acc_scale = vel_scale * vel_scale
    """
    def __init__(self, vel_scale=_MAX_VEL_SCALE, acc_scale=None, *args, **kwargs):
      
        acc_scale_final = acc_scale if acc_scale is not None else Ptp._calc_acc_scale(vel_scale)
        
        super(Ptp, self).__init__(vel_scale=vel_scale, acc_scale=acc_scale_final, *args, **kwargs)

        self._planner_id = "PTP"

    def __str__(self):
        out_str = _BaseCmd.__str__(self)
        if self._relative:
            out_str += " relative: True"
        if isinstance(self._goal, Pose):
            out_str += " Cartesian goal:\n" + str(self._goal)
        if isinstance(self._goal, list):
            out_str += " joint goal: " + str(self._goal)
        return out_str

    __repr__ = __str__

    @staticmethod
    def _calc_acc_scale(vel_scale):
        return vel_scale*vel_scale


class Lin(_BaseCmd):
    """Represents a linear command.
    A :py:class:`Lin` command allows the user to move the robot from its current position to a specified point
    in space (goal). The trajectory taken to reach the goal is a straight line (in Cartesian space).

    :param vel_scale: The velocity scaling factor allows to limit the highest possible cartesian velocity
        of the TCP frame. The velocity scaling factor is a scalar value.
        The value is given in percentage of the maximal allowed cartesian velocity and has to be
        in range: (0,1]. The allowed cartesian velocity of the TCP frame is calculated as follows:

            allowed cartesian velocity = vel_scale * maximal cartesian velocity

    :param acc_scale: The acceleration scaling factor allows to limit the highest possible cartesian acceleration
        of the TCP frame. The acceleration scaling factor is a scalar value.
        The value is given in percentage of the maximal allowed cartesian acceleration and has to be
        in range: (0,1]. The allowed cartesian acceleration of the TCP frame is calculated as follows:

            allowed cartesian acceleration = acc_scale * maximal cartesian acceleration

        If no acceleration scaling factor is given, the acceleration scaling factor is set as follows:

            acc_scale = vel_scale
    """
    def __init__(self, vel_scale=_DEFAULT_VEL_SCALE, acc_scale=None, *args, **kwargs):

        acc_scale_final = acc_scale if acc_scale is not None else Lin._calc_acc_scale(vel_scale)

        super(Lin, self).__init__(vel_scale=vel_scale, acc_scale=acc_scale_final, *args, **kwargs)

        self._planner_id = "LIN"

    def __str__(self):
        out_str = _BaseCmd.__str__(self)
        if self._relative:
            out_str += " relative: True"
        if isinstance(self._goal, Pose):
            out_str += " Cartesian goal:\n" + str(self._goal)
        if isinstance(self._goal, list):
            out_str += " joint goal: " + str(self._goal)
        return out_str

    __repr__ = __str__

    @staticmethod
    def _calc_acc_scale(vel_scale):
        return vel_scale


class Circ(_BaseCmd):
    """Represents a circular command. A :py:class:`Circ` command allows the user to move the robot from its
    current position to a specified point in space (goal).
    The trajectory taken to reach the goal represents a circle (in Cartesian space). The circle is defined by the
    current position of the robot, the specified interim/center point and the goal position.

    :note:
        The circle can be completely defined by stating a interim `or` an center position.
        However, only one of both should be stated.

<<<<<<< HEAD
    :param goal: The goal of the motion stated in Cartesian space (geometry_msgs/Pose).

    :note:
        The geometry_msgs/Pose consists of position and orientation (quaternion). When creating an instance of
        geometry_msgs/Pose, the position and orientation can be left as uninitialized. The uninitialized position is
        considered as zero position. The uninitialized orientation is considered as keeping the current orientation
        unchanged. This difference is because uninitialized position can not be recognized when comparing with a zero
        position but uninitialized orientation can.

    :param planning_group: Name of the planning group, default as "manipulator".

    :param target_link: Name of the target link if Cartesian goal is given, default as "prbt_tcp"

    :param interim: Position in cartesian space (geometry_msgs/Position),
=======
    :param interim: Position in cartesian space (geometry_msgs/Point),
>>>>>>> 4e32b820
        which lies on the circle on which the robot is supposed to move.
        The position has to lie between the current position of the robot and the goal position.
        The interim position indicates in which direction of the circle the robot is supposed to move.

    :param center: The center point (stated in Cartesian space) of the circle on which the robot is supposed to move.
        If the center point is given, the robot moves in the direction of the smallest angle to the goal.

    :param vel_scale: The velocity scaling factor allows to limit the highest possible cartesian velocity
        of the TCP frame. The velocity scaling factor is a scalar value.
        The value is given in percentage of the maximal allowed cartesian velocity and has to be
        in range: (0,1]. The allowed cartesian velocity of the TCP frame is calculated as follows:

            allowed cartesian velocity = vel_scale * maximal cartesian velocity

    :param acc_scale: The acceleration scaling factor allows to limit the highest possible cartesian acceleration
        of the TCP frame. The acceleration scaling factor is a scalar value.
        The value is given in percentage of the maximal allowed cartesian acceleration and has to be
        in range: (0,1]. The allowed cartesian acceleration of the TCP frame is calculated as follows:

            allowed cartesian acceleration = acc_scale * maximal cartesian acceleration

        If no acceleration scaling factor is given, the acceleration scaling factor is set as follows:

            acc_scale = vel_scale
    """
    def __init__(self, interim=None, center=None, vel_scale=_DEFAULT_VEL_SCALE, acc_scale=None, *args, **kwargs):

        acc_scale_final = acc_scale if acc_scale is not None else Circ._calc_acc_scale(vel_scale)

        super(Circ, self).__init__(vel_scale=vel_scale, acc_scale=acc_scale_final, *args, **kwargs)

        self._planner_id = "CIRC"
        self._interim = interim
        self._center = center

    def __str__(self):
        out_str = _BaseCmd.__str__(self)
        if isinstance(self._goal, Pose) and self._goal is not None:
            out_str += " goal:\n" + str(self._goal)
        if self._interim is not None:
            out_str += "\ninterim:\n" + str(self._interim)
        if self._center is not None:
            out_str += "\ncenter:\n" + str(self._center)
        return out_str

    __repr__ = __str__

    def _cmd_to_request(self, robot):
        req = _BaseCmd._cmd_to_request(self, robot)

        if self._center is not None and self._interim is not None:
            raise NameError("Both center and interim are set for circ command!")

        if self._center is None and self._interim is None:
            raise NameError("Both center and interim are not set for circ command!")

        # Set the position constraint
        path_point = Pose()
        if self._center is not None:
            req.path_constraints.name = 'center'
            path_point.position = self._center
        else:
            req.path_constraints.name = 'interim'
            path_point.position = self._interim

        if self._reference_frame:
            path_point = _to_robot_reference(robot, self._reference_frame, path_point)

        reference_frame = robot._robot_commander.get_planning_frame()

        position_constraint = _to_pose_constraint(path_point, reference_frame, self._target_link, float('+inf'))

        req.path_constraints.position_constraints = [position_constraint]

        return req

    @staticmethod
    def _calc_acc_scale(vel_scale):
        return vel_scale


class _SequenceSubCmd(object):
    def __init__(self, cmd, blend_radius=0):
        self.cmd = cmd
        self.blend_radius = blend_radius

    def __str__(self):
        out_str = self.__class__.__name__
        out_str += " - " + str(self.cmd)
        out_str += "\nblend radius: " + str(self.blend_radius)
        return out_str

    __repr__ = __str__


class Sequence(_AbstractCmd):
    """ Represents an overall Sequence command. Each :py:class:`Sequence` command consists of two or more
     robot motion commands. :py:class:`Sequence` commands allow the user to define a robot motion consisting of
     two or more robot motion commands which are executed like a single robot motion command, in other words, without
     stop at the end of each command.

     :note: Currently, blending is only supported for :py:class:`Lin` commands.

    """
    def __init__(self, *args, **kwargs):
        super(Sequence, self).__init__(*args, **kwargs)
        # List of tuples containing commands and blend radii
        self.items = []

    def append(self, cmd, blend_radius=0):
        """Adds the given robot motion command to the sequence. Currently, blending is only supported
        for :py:class:`Lin` commands, however other commands can be used in a sequence if the blend radius is 0.

        :param cmd: The robot motion command which has to be added to the sequence.
            The blending happens between the specified command and the command following the specified command
            if a non-zero blend_radius is defined. Otherwise, if the blend radius is 0, the commands will
            execute consecutively.
        :type cmd: :py:class:`Lin`

        :param blend_radius: The blending radius states how much the robot trajectory can deviate from the
            original trajectory (trajectory without blending) to blend the robot motion from one trajectory to the next.
            The blending happens inside a sphere with a radius specified by the blending radius. When the trajectory
            leaves the sphere the trajectory is back on the original trajectory.
        :type blend_radius: float

        :note:
            The last command of the sequence has to have zero blending radius which can be achieved
            by omitting the last blend radius argument.

        """
        self.items.append(_SequenceSubCmd(cmd, blend_radius))

    def _get_sequence_request(self, robot):
        sequence_action_goal = MoveGroupSequenceGoal()

        for item in self.items:

            # Create and fill request
            curr_sequence_req = MotionSequenceItem()
            curr_sequence_req.blend_radius = item.blend_radius

            # Fill MotionPlanRequest
            curr_sequence_req.req = item.cmd._cmd_to_request(robot)

            # Add request to goal
            sequence_action_goal.request.items.append(curr_sequence_req)

        return sequence_action_goal

    def __str__(self):
        out_str = _AbstractCmd.__str__(self)
        out_str += ":\n"
        for item in self.items:
            out_str += str(item)
            out_str += "\n"
        return out_str

    __repr__ = __str__


class Gripper(_BaseCmd):
    """Represents a gripper command to open and close the gripper.
    A :py:class:`gripper` command allows the user to move the gripper finger to desired opening width.

    :param goal: half of the opening width in meter (0 to 0.03m).

    :param vel_scale: The velocity scaling factor allows to limit the highest possible axis velocity.
        The velocity scaling factor is a scalar.
        The value is given in percentage of the maximal velocity of an axis and has to be
        in range: (0,1]. The allowed axis velocity for each axis is calculated as follows:

            allowed axis velocity = vel_scale * maximal axis velocity
    """
    def __init__(self, goal, vel_scale=_DEFAULT_VEL_SCALE, *args, **kwargs):
        super(Gripper, self).__init__(goal=goal, planning_group=_DEFAULT_GRIPPER_PLANNING_GROUP,
                                      vel_scale=vel_scale, relative=False, *args, **kwargs)

    def __str__(self):
        out_str = _AbstractCmd.__str__(self)
        if self._goal is not None:
            out_str += " gripper goal: " + str(self._goal)
        out_str += " velocity scaling: " + str(self._vel_scale)
        return out_str

    __repr__ = __str__

    def _cmd_to_request(self, robot):
        """Transforms the gripper command to a MotionPlanRequest."""
        req = MotionPlanRequest()

        # Set general info
        req.planner_id = "PTP"
        req.group_name = self._planning_group
        req.max_velocity_scaling_factor = self._vel_scale
        req.max_acceleration_scaling_factor = self._acc_scale
        req.allowed_planning_time = 1.0
        # Set an empty diff as start_state => the current state is used by the planner
        req.start_state.is_diff = True

        # create goal constraints
        goal_constraints = Constraints()
        if isinstance(self._goal, (float, int, long)):
            joint_names = robot._robot_commander.get_group(self._planning_group).get_active_joints()

            if len(joint_names) != 1:
                raise IndexError("PG70 should have only one joint. But group " + req.group_name
                                 + " contains " + str(len(joint_names)) + " joints.")

            joint_constraint = JointConstraint()
            joint_constraint.joint_name = joint_names[0]
            joint_constraint.position = float(self._goal)
            joint_constraint.weight = 1
            goal_constraints.joint_constraints.append(joint_constraint)

        else:
            raise NotImplementedError("Unknown type of goal is given.")

        req.goal_constraints.append(goal_constraints)

        return req


def _to_robot_reference(robot, pose_frame, goal_pose_custom_ref):
    """ Transforms a pose from a custom reference frame to one in robot reference frame.

    :param pose_frame: is the custom reference frame of the pose.

    :param goal_pose_custom_ref: pose in the custom reference frame.

    :return: A goal pose in robot reference frame.
    """
    assert isinstance(goal_pose_custom_ref, Pose)

    robot_ref = robot._robot_commander.get_planning_frame()

    if not _is_quaternion_initialized(goal_pose_custom_ref.orientation):
        goal_pose_custom_ref.orientation.w = 1

    if pose_frame == robot_ref:
        return goal_pose_custom_ref

    stamped = PoseStamped()
    stamped.header.frame_id = pose_frame
    stamped.pose = goal_pose_custom_ref
    return robot.tf_listener_.transformPose(robot_ref, stamped).pose


def _to_ori_constraint(pose, reference_frame, link_name, orientation_tolerance=_DEFAULT_ORIENTATION_TOLERANCE):
    """Returns an orientation constraint suitable for ActionGoal's."""
    ori_con = OrientationConstraint()
    ori_con.header.frame_id = reference_frame
    ori_con.link_name = link_name
    ori_con.orientation = pose.orientation
    ori_con.absolute_x_axis_tolerance = orientation_tolerance
    ori_con.absolute_y_axis_tolerance = orientation_tolerance
    ori_con.absolute_z_axis_tolerance = orientation_tolerance
    ori_con.weight = 1
    return ori_con


def _to_pose_constraint(pose, reference_frame, link_name, position_tolerance=_DEFAULT_POSITION_TOLERANCE):
    """Returns an position constraint suitable for ActionGoal's."""
    pos_con = PositionConstraint()
    pos_con.header.frame_id = reference_frame
    pos_con.link_name = link_name
    pos_con.constraint_region.primitive_poses.append(pose)
    pos_con.weight = 1

    region = shape_msgs.SolidPrimitive()
    region.type = shape_msgs.SolidPrimitive.SPHERE
    region.dimensions.append(position_tolerance)

    pos_con.constraint_region.primitives.append(region)

    return pos_con


def _is_quaternion_initialized(quaternion):
    """Check if the quaternion is initialized"""
    if quaternion.x == 0. and quaternion.y == 0. and quaternion.z == 0. and quaternion.w == 0.:
        return False
    else:
        return True


def _pose_relative_to_absolute(current_pose, relative_pose):
    """Add the offset relative_pose to current_pose and return an absolute goal pose"""
    assert isinstance(current_pose, Pose)
    assert isinstance(relative_pose, Pose)

    goal_pose = deepcopy(current_pose)

    # translation
    goal_pose.position.x += relative_pose.position.x
    goal_pose.position.y += relative_pose.position.y
    goal_pose.position.z += relative_pose.position.z

    # rotation
    a_cur, b_cur, c_cur = transformations.euler_from_quaternion([current_pose.orientation.x,
                                                                 current_pose.orientation.y,
                                                                 current_pose.orientation.z,
                                                                 current_pose.orientation.w],
                                                                axes=_AXIS_SEQUENCE)

    a, b, c = transformations.euler_from_quaternion([relative_pose.orientation.x,
                                                     relative_pose.orientation.y,
                                                     relative_pose.orientation.z,
                                                     relative_pose.orientation.w],
                                                    axes=_AXIS_SEQUENCE)

    # choose shorter distance for relative movement:
    # if we set b -> -b and rotate a and c by 180 degrees,
    # we obtain the same rotation.
    # But we have to make sure, to stay within the -pi,pi range.
    # For b we explicitly allow (-pi,pi) here as well, since the angles
    # are an offset to the current angle, so that b may be negative.
    a2, b2, c2 = min([pi+a, -pi+a], key=abs), -b, min([pi+c, -pi+c], key=abs)
    if abs(a)+abs(b)+abs(c) > abs(a2)+abs(b2)+abs(c2):
        a, b, c = a2, b2, c2

    goal_pose.orientation = from_euler(a + a_cur, b + b_cur, c + c_cur)

    return goal_pose


def from_euler(a, b, c):
    """Convert euler angles into a `geometry.msg.Quaternion`.

    Pass euler angles a, b, c in intrinsic ZYZ convention (in radians).

    Use this function to fill pose values for :py:class:`Ptp` / :py:class:`Lin` commands:
    ::

        r.move(Ptp(goal=Pose(position=Point(0.6, -0.3, 0.2), orientation=from_euler(0, pi, 0))))

    :param a: rotates around the z-axis.
    :param b: rotates around the new y-axis.
    :param c: rotates around the new z-axis.

    :note:
        e.g. (0, pi, 0) orients the tool downwards,
        (pi/2., pi/2., 0) horizontal west

    """
    quat = Quaternion()

    [quat.x, quat.y, quat.z, quat.w] = transformations.quaternion_from_euler(a, b, c, axes=_AXIS_SEQUENCE)

    return quat<|MERGE_RESOLUTION|>--- conflicted
+++ resolved
@@ -130,9 +130,6 @@
 
 
 class _BaseCmd(_AbstractCmd):
-<<<<<<< HEAD
-    """Base class for all single commands (gripper command excluded)."""
-=======
     """Base class for all single commands.
 
     :param goal: The goal of the motion, which can be given in joint (list of float, in the order of active joints in
@@ -177,7 +174,6 @@
     :type relative: bool
     :type reference_frame: string
     """
->>>>>>> 4e32b820
     def __init__(self, goal=None, planning_group=_DEFAULT_PLANNING_GROUP, target_link=_DEFAULT_TARGET_LINK,
                  vel_scale=_DEFAULT_VEL_SCALE, acc_scale=_DEFAULT_ACC_SCALE, relative=False,
                  reference_frame=_DEFAULT_BASE_LINK, *args, **kwargs):
@@ -407,24 +403,7 @@
         The circle can be completely defined by stating a interim `or` an center position.
         However, only one of both should be stated.
 
-<<<<<<< HEAD
-    :param goal: The goal of the motion stated in Cartesian space (geometry_msgs/Pose).
-
-    :note:
-        The geometry_msgs/Pose consists of position and orientation (quaternion). When creating an instance of
-        geometry_msgs/Pose, the position and orientation can be left as uninitialized. The uninitialized position is
-        considered as zero position. The uninitialized orientation is considered as keeping the current orientation
-        unchanged. This difference is because uninitialized position can not be recognized when comparing with a zero
-        position but uninitialized orientation can.
-
-    :param planning_group: Name of the planning group, default as "manipulator".
-
-    :param target_link: Name of the target link if Cartesian goal is given, default as "prbt_tcp"
-
-    :param interim: Position in cartesian space (geometry_msgs/Position),
-=======
     :param interim: Position in cartesian space (geometry_msgs/Point),
->>>>>>> 4e32b820
         which lies on the circle on which the robot is supposed to move.
         The position has to lie between the current position of the robot and the goal position.
         The interim position indicates in which direction of the circle the robot is supposed to move.
