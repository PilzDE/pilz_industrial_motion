# Copyright (c) 2018 Pilz GmbH & Co. KG
#
# This program is free software: you can redistribute it and/or modify
# it under the terms of the GNU Lesser General Public License as published by
# the Free Software Foundation, either version 3 of the License, or
# (at your option) any later version.
#
# This program is distributed in the hope that it will be useful,
# but WITHOUT ANY WARRANTY; without even the implied warranty of
# MERCHANTABILITY or FITNESS FOR A PARTICULAR PURPOSE.  See the
# GNU Lesser General Public License for more details.
#
# You should have received a copy of the GNU Lesser General Public License
# along with this program.  If not, see <http://www.gnu.org/licenses/>.

"""API for easy usage of Pilz robot commands."""

from __future__ import absolute_import

import rospy
import tf2_geometry_msgs  # for buffer.transform() to eat a geometry_msgs.Pose directly
from tf_conversions import transformations
from geometry_msgs.msg import Quaternion, Pose
from geometry_msgs.msg import PoseStamped
from pilz_msgs.msg import MoveGroupSequenceGoal, MotionSequenceItem
from moveit_msgs.msg import (OrientationConstraint, MotionPlanRequest, JointConstraint, Constraints,
                             PositionConstraint, PlanningOptions)
import shape_msgs.msg as shape_msgs
from operator import add
from math import pi

from .move_control_request import _MoveControlState
from copy import deepcopy


__version__ = '0.0.dev1'

# Default velocities
_DEFAULT_CARTESIAN_VEL_SCALE = 0.1
_DEFAULT_JOINT_VEL_SCALE = 1.0

# Default acceleration
_DEFAULT_ACC_SCALE = 0.1

# Tolerance for cartesian pose
_DEFAULT_POSITION_TOLERANCE = 2e-3
_DEFAULT_ORIENTATION_TOLERANCE = 1e-5

# axis sequence of euler angles
_AXIS_SEQUENCE = "rzyz"

_DEFAULT_PLANNING_GROUP = "manipulator"
_DEFAULT_TARGET_LINK = "prbt_tcp"
_DEFAULT_GRIPPER_PLANNING_GROUP = "gripper"
_DEFAULT_BASE_LINK = "prbt_base"


class _AbstractCmd(object):
    """Base class for all commands."""

    def __init__(self, *args, **kwargs):
        super(_AbstractCmd, self).__init__(*args, **kwargs)
        # set robot state as empty diff in planning scene to start with current planning scene
        self._planning_options = PlanningOptions()
        self._planning_options.planning_scene_diff.robot_state.is_diff = True

        return

    def _get_sequence_request(self, robot):
        """Called by robot class to generate a sequence request.
        @note Even single commands are handled as an one-item sequence.
        """
        raise NotImplementedError("Cannot execute abstract command")

    def _execute(self, robot):
        rospy.logdebug("Executing command.")

        try:
            sequence_action_goal = self._get_sequence_request(robot)
        except Exception as e:
            rospy.logerr(str(e))
            return robot._FAILURE

        sequence_action_goal.planning_options = self._planning_options

        rospy.logdebug("Sending goal.")
        if not _AbstractCmd._locked_send_goal(robot, robot._sequence_client, sequence_action_goal):
            rospy.logdebug("Command was paused before goal could be send.")
            return robot._STOPPED
        rospy.logdebug("Wait till motion finished...")
        done = robot._sequence_client.wait_for_result()
        rospy.logdebug("Function wait_for_result() of command finished.")
        assert done is True, "Function wait_for_result() is finished but the goal is not done."

        result_code = robot._sequence_client.get_result()
        if result_code is None:  # pragma: no cover  Paranoia-check should actually never happen.
            rospy.logerr("No result received from action server.")
            return robot._FAILURE

        return robot._map_error_code(result_code.error_code)

    @staticmethod
    def _locked_send_goal(robot, action_client, goal):
        """By synchronizing to the robot._move_control_state_machine this function ensures that
        parallel calls to stop/pause and send_goal() cannot cause undefined or erroneous behavior.

        In other words, while stop() is changing the move control order, nobody is allowed to send new goals.
        Also if pause() is changing the move control order, nobody is allowed to send new goals until the move control
        order is changed.
        But it also means that if somebody is currently sending a goal, all move control order changes triggered
        by pause() or stop() have to wait until the goal is send. This ensure clear and predictable behavior.

        :return: True if the function sent a goal to Moveit, otherwise False.
        :rtype: bool
        """
        with robot._move_ctrl_sm:
            # Only if no orders are present, the calling thread is allowed to send a goal to Moveit.
            if robot._move_ctrl_sm.state != _MoveControlState.NO_REQUEST or rospy.core.is_shutdown_requested():
                return False

            action_client.send_goal(goal)
            return True

    def __str__(self):
        out_str = self.__class__.__name__
        return out_str

    __repr__ = __str__


class BaseCmd(_AbstractCmd):
    """Base class for all single commands.

    :param goal: The goal of the motion, which can be given in joint (list or tuple of float, in the order of active
        joints in the planning group) or Cartesian space. For geometry_msgs/Pose you can specify the reference frame
        as extra parameter `reference_frame` (see below). If a PoseStamped is passed as goal, timestamp has to be zero
        and the `frame_id` from the Header is used instead of `reference_frame`

    :note:
        The geometry_msgs/Pose consists of position and orientation (quaternion). When creating an instance of
        geometry_msgs/Pose, the position and orientation can be left as uninitialized. The uninitialized position is
        considered as zero position. The uninitialized orientation is considered as keeping the current orientation
        unchanged. This difference is because uninitialized position can not be recognized when comparing with a zero
        position but uninitialized orientation can.

    :param planning_group: Name of the planning group, default as "manipulator".

    :param target_link: Name of the target link if Cartesian goal is given, default as "prbt_tcp"

    :param relative: Has to be set to:

            * :py:obj:`False` if the goal states the target position as absolute position with regard to base coordinate
                              system.
            * :py:obj:`True` if the goal states the target position as offset relative to the current robot position.

            The orientation is added as offset to the euler-angles.
            The offset has to be stated with regard to the base coordinate system.
            E.g. to move the robot 0.1m up and tilt it 10degrees around the global z-axis use:
            ::

                Ptp(goal=Pose(position=Point(0., 0., 0.1), orientation=from_euler(math.radians(10), 0., 0.)),
                    vel_scale=0.4)


            Note the gimbal lock, if you pass a relative rotation to this function: If b==0, the values for a and c
            depend on each other and may thus give arbitrary euler angles, when converting back from quaternion to
            euler internally.
            The function assumes, you want to take the shorter rotation distance, so you should only pass
            rotations smaller than 180 degrees for relative movements.

    :param reference_frame: The frame of reference parameter allows to change the reference coordinate system for the
        passed goal position and orientation.
        Any published tf can be used as frame by reference. The reference_frame has to be a valid tf id string.
        Setting no reference_frame will use "prbt_base" as default.

    :type relative: bool
    :type reference_frame: string
    """

    def __init__(self, goal=None, planning_group=_DEFAULT_PLANNING_GROUP, target_link=_DEFAULT_TARGET_LINK,
                 vel_scale=_DEFAULT_CARTESIAN_VEL_SCALE, acc_scale=_DEFAULT_ACC_SCALE, relative=False,
                 reference_frame=_DEFAULT_BASE_LINK, *args, **kwargs):
        super(BaseCmd, self).__init__(*args, **kwargs)

        # Needs to be set by derived classes
        self._planner_id = None

        self._goal = goal
        self._planning_group = planning_group
        self._target_link = target_link
        self._vel_scale = vel_scale
        self._acc_scale = acc_scale
        self._relative = relative

        self._reference_frame = reference_frame

    def __str__(self):
        out_str = _AbstractCmd.__str__(self)
        out_str += " vel_scale: " + str(self._vel_scale)
        out_str += " acc_scale: " + str(self._acc_scale)
        out_str += " reference: " + str(self._reference_frame)
        return out_str

    __repr__ = __str__

    def _cmd_to_request(self, robot):
        """Transforms the given command to a MotionPlanRequest."""
        req = MotionPlanRequest()

        self._robot_reference_frame = robot._robot_commander.get_planning_frame()
        self._active_joints = robot._robot_commander.get_group(self._planning_group).get_active_joints()
        self._start_joint_states = robot.get_current_joint_states(planning_group=self._planning_group)
        self._start_pose = robot.get_current_pose(target_link=self._target_link, base=self._reference_frame)
        self._tf_listener = robot.tf_listener_

        # Set general info
        req.planner_id = self._planner_id
        req.group_name = self._planning_group
        req.max_velocity_scaling_factor = self._vel_scale * robot._speed_override
        req.max_acceleration_scaling_factor = self._acc_scale * self._calc_acc_scale(robot._speed_override)
        req.allowed_planning_time = 1.0

        # Set an empty diff as start_state => the current state is used by the planner
        req.start_state.is_diff = True

        # Set goal constraint
        if self._goal is None:
            raise NameError("Goal is not given.")

        convertion_methods = [self._pose_to_constraint,
                              self._pose_stamped_to_constraint,
                              self._joint_values_to_constraint]
        error_list = []

        for method in convertion_methods:
            try:
                req.goal_constraints = method()
                break
            except (TypeError, AttributeError) as e:
                error_list.append(e)
                pass
        else:
            raise NotImplementedError("Unknown type of goal: %s \nerrors: %s" % (str(self._goal), str(error_list)))

        return req

    def _check_header_time(self):
        if self._goal.header.stamp != rospy.Time(0, 0):
            raise ValueError("Given goal has unsupported time for future execution.")

    def _joint_values_to_constraint(self, joint_names=()):
        if isinstance(self._goal, str):
            raise TypeError("String is not convertible into joint values.")
        joint_names = joint_names if len(joint_names) != 0 \
            else self._active_joints
        joint_values = self._get_joint_pose()
        if len(joint_names) != len(joint_values):
            raise IndexError("Given joint goal does not match the active joints " + str(joint_names) + ".")

        goal_constraints = Constraints()
        goal_constraints.joint_constraints = [JointConstraint(joint_name=joint_name,
                                                              position=joint_value,
                                                              weight=1) for
                                              joint_name, joint_value in zip(joint_names, joint_values)]
        return [goal_constraints]

    def _pose_to_constraint(self):
        goal_pose = self._get_goal_pose()
        goal_constraints = Constraints()
        robot_reference_frame = self._robot_reference_frame
        goal_constraints.orientation_constraints.append(
            _to_ori_constraint(goal_pose, robot_reference_frame, self._target_link))
        goal_constraints.position_constraints.append(
            _to_pose_constraint(goal_pose, robot_reference_frame, self._target_link))
        return [goal_constraints]

    def _pose_stamped_to_constraint(self):
        self._reference_frame = self._goal.header.frame_id if self._goal.header.frame_id != "" else _DEFAULT_BASE_LINK
        self._check_header_time()
        self._goal = self._goal.pose
        return self._pose_to_constraint()

    def _get_sequence_request(self, robot):
        """Constructs a sequence request from the command.
        BaseCmds construct a sequence request with a single item and a blend_radius 0"""
        sequence_action_goal = MoveGroupSequenceGoal()

        # Create and fill request
        sequence_item = MotionSequenceItem()
        sequence_item.blend_radius = 0.0

        # Fill MotionPlanRequest
        sequence_item.req = self._cmd_to_request(robot)

        # Add request to goal
        sequence_action_goal.request.items.append(sequence_item)

        return sequence_action_goal

    def _get_goal_pose(self):
        """Determines the goal pose for the given command."""
        if self._relative:
            self._goal = _pose_relative_to_absolute(self._start_pose, self._goal)

        if not self._reference_frame == _DEFAULT_BASE_LINK:
            return self._to_robot_reference(self._reference_frame, self._goal)

        # in case of uninitialized orientation, set the goal orientation as current
        if _is_quaternion_initialized(self._goal.orientation):
            return self._goal
        else:
            return Pose(position=self._goal.position, orientation=self._start_pose.orientation)

    def _get_joint_pose(self):
        """Determines the joint goal for the given command."""
        goal_joint_state = self._goal if not self._relative else \
            map(add, self._goal, self._start_joint_states)
        return goal_joint_state

    def _to_robot_reference(self, pose_frame, goal_pose_custom_ref):
        """ Transforms a pose from a custom reference frame to one in robot reference frame.

        :param pose_frame: is the custom reference frame of the pose.

        :param goal_pose_custom_ref: pose in the custom reference frame.

        :return: A goal pose in robot reference frame.
        """
        if not _is_quaternion_initialized(goal_pose_custom_ref.orientation):
            goal_pose_custom_ref.orientation = Quaternion(w=1)
        if pose_frame == self._robot_reference_frame:
            return goal_pose_custom_ref

        stamped = PoseStamped()
        stamped.header.frame_id = pose_frame
        stamped.pose = goal_pose_custom_ref
        return self._tf_listener.transformPose(self._robot_reference_frame, stamped).pose


class Ptp(BaseCmd):
    """Represents a single point-to-point (Ptp) command.
    A :py:class:`Ptp` command allows the user to quickly move the robot from its current position to a specified point
    in space (goal). The trajectory taken to reach the goal is defined by the underlying planning
    algorithms and cannot not be defined by the user.

    :param vel_scale: The velocity scaling factor allows to limit the highest possible axis velocity.
        The velocity scaling factor is a scalar. The value is applied to all axes.
        The value is given in percentage of the maximal velocity of an axis and has to be
        in range: (0,1]. The allowed axis velocity for each axis is calculated as follows:

            allowed axis velocity = vel_scale * maximal axis velocity

    :param acc_scale: The acceleration scaling factor allows to limit the highest possible axis acceleration.
        The acceleration scaling factor is a scalar value. The value is applied to all axes.
        The value is given in percentage of the maximal acceleration of an axis and
        has to be in range: (0,1]. The allowed axis acceleration for each axis is calculated as follows:

            allowed axis acceleration = vel_scale * maximal axis acceleration

        If no acceleration scaling factor is given, the acceleration scaling factor is set as follows:

            acc_scale = vel_scale * vel_scale
    """

    def __init__(self, vel_scale=_DEFAULT_JOINT_VEL_SCALE, acc_scale=None, *args, **kwargs):
        acc_scale_final = acc_scale if acc_scale is not None else Ptp._calc_acc_scale(vel_scale)
        super(Ptp, self).__init__(vel_scale=vel_scale, acc_scale=acc_scale_final, *args, **kwargs)
        self._planner_id = "PTP"

    def __str__(self):
        out_str = BaseCmd.__str__(self)
        if self._relative:
            out_str += " relative: True"
        if isinstance(self._goal, Pose):
            out_str += " Cartesian goal:\n" + str(self._goal)
        if isinstance(self._goal, list):
            out_str += " joint goal: " + str(self._goal)
        return out_str

    __repr__ = __str__

    @staticmethod
    def _calc_acc_scale(vel_scale):
        return vel_scale * vel_scale


class Lin(BaseCmd):
    """Represents a linear command.
    A :py:class:`Lin` command allows the user to move the robot from its current position to a specified point
    in space (goal). The trajectory taken to reach the goal is a straight line (in Cartesian space).

    :param vel_scale: The velocity scaling factor allows to limit the highest possible cartesian velocity
        of the TCP frame. The velocity scaling factor is a scalar value.
        The value is given in percentage of the maximal allowed cartesian velocity and has to be
        in range: (0,1]. The allowed cartesian velocity of the TCP frame is calculated as follows:

            allowed cartesian velocity = vel_scale * maximal cartesian velocity

    :param acc_scale: The acceleration scaling factor allows to limit the highest possible cartesian acceleration
        of the TCP frame. The acceleration scaling factor is a scalar value.
        The value is given in percentage of the maximal allowed cartesian acceleration and has to be
        in range: (0,1]. The allowed cartesian acceleration of the TCP frame is calculated as follows:

            allowed cartesian acceleration = acc_scale * maximal cartesian acceleration

        If no acceleration scaling factor is given, the acceleration scaling factor is set as follows:

            acc_scale = vel_scale
    """

    def __init__(self, vel_scale=_DEFAULT_CARTESIAN_VEL_SCALE, acc_scale=None, *args, **kwargs):

        acc_scale_final = acc_scale if acc_scale is not None else Lin._calc_acc_scale(vel_scale)

        super(Lin, self).__init__(vel_scale=vel_scale, acc_scale=acc_scale_final, *args, **kwargs)

        self._planner_id = "LIN"

    def __str__(self):
        out_str = BaseCmd.__str__(self)
        if self._relative:
            out_str += " relative: True"
        if isinstance(self._goal, Pose):
            out_str += " Cartesian goal:\n" + str(self._goal)
        if isinstance(self._goal, list):
            out_str += " joint goal: " + str(self._goal)
        return out_str

    __repr__ = __str__

    @staticmethod
    def _calc_acc_scale(vel_scale):
        return vel_scale


class Circ(BaseCmd):
    """Represents a circular command. A :py:class:`Circ` command allows the user to move the robot from its
    current position to a specified point in space (goal).
    The trajectory taken to reach the goal represents a circle (in Cartesian space). The circle is defined by the
    current position of the robot, the specified interim/center point and the goal position.

    :note:
        The circle can be completely defined by stating a interim `or` an center position.
        However, only one of both should be stated.

    :param interim: Position in cartesian space (geometry_msgs/Point),
        which lies on the circle on which the robot is supposed to move.
        The position has to lie between the current position of the robot and the goal position.
        The interim position indicates in which direction of the circle the robot is supposed to move.

    :param center: The center point (stated in Cartesian space) of the circle on which the robot is supposed to move.
        If the center point is given, the robot moves in the direction of the smallest angle to the goal.

    :param vel_scale: The velocity scaling factor allows to limit the highest possible cartesian velocity
        of the TCP frame. The velocity scaling factor is a scalar value.
        The value is given in percentage of the maximal allowed cartesian velocity and has to be
        in range: (0,1]. The allowed cartesian velocity of the TCP frame is calculated as follows:

            allowed cartesian velocity = vel_scale * maximal cartesian velocity

    :param acc_scale: The acceleration scaling factor allows to limit the highest possible cartesian acceleration
        of the TCP frame. The acceleration scaling factor is a scalar value.
        The value is given in percentage of the maximal allowed cartesian acceleration and has to be
        in range: (0,1]. The allowed cartesian acceleration of the TCP frame is calculated as follows:

            allowed cartesian acceleration = acc_scale * maximal cartesian acceleration

        If no acceleration scaling factor is given, the acceleration scaling factor is set as follows:

            acc_scale = vel_scale
    """

    def __init__(self, interim=None, center=None, vel_scale=_DEFAULT_CARTESIAN_VEL_SCALE, acc_scale=None,
                 *args, **kwargs):

        acc_scale_final = acc_scale if acc_scale is not None else Circ._calc_acc_scale(vel_scale)

        super(Circ, self).__init__(vel_scale=vel_scale, acc_scale=acc_scale_final, *args, **kwargs)

        self._planner_id = "CIRC"
        self._interim = interim
        self._center = center

    def __str__(self):
        out_str = BaseCmd.__str__(self)
        if isinstance(self._goal, Pose) and self._goal is not None:
            out_str += " goal:\n" + str(self._goal)
        if self._interim is not None:
            out_str += "\ninterim:\n" + str(self._interim)
        if self._center is not None:
            out_str += "\ncenter:\n" + str(self._center)
        return out_str

    __repr__ = __str__

    def _cmd_to_request(self, robot):
        req = BaseCmd._cmd_to_request(self, robot)

        if self._center is not None and self._interim is not None:
            raise NameError("Both center and interim are set for circ command!")

        if self._center is None and self._interim is None:
            raise NameError("Both center and interim are not set for circ command!")

        # Set the position constraint
        path_point = Pose()
        if self._center is not None:
            req.path_constraints.name = 'center'
            path_point.position = self._center
        else:
            req.path_constraints.name = 'interim'
            path_point.position = self._interim

        if self._reference_frame:
            path_point = self._to_robot_reference(self._reference_frame, path_point)

        position_constraint = _to_pose_constraint(path_point, self._robot_reference_frame, self._target_link,
                                                  float('+inf'))

        req.path_constraints.position_constraints = [position_constraint]

        return req

    @staticmethod
    def _calc_acc_scale(vel_scale):
        return vel_scale


class _SequenceSubCmd(object):
    def __init__(self, cmd, blend_radius=0.):
        self.cmd = cmd
        self.blend_radius = blend_radius

    def __str__(self):
        out_str = self.__class__.__name__
        out_str += " - " + str(self.cmd)
        out_str += "\nblend radius: " + str(self.blend_radius)
        return out_str

    __repr__ = __str__


class Sequence(_AbstractCmd):
    """ Represents an overall Sequence command. A :py:class:`Sequence` consists of one or more
     robot motion commands. All commands in a sequence are planned first. After all
     commands in a sequence are planned, they are executed.

     If the blending radius between two or more commands is greater than zero, the commands are blended
     together, in other words, the robot will not stop at the end of each command. To allow a smooth transition from
     one trajectory to the next (in case of blending), the original trajectories are altered slightly
     within the sphere defined by the blending radius.

     :note: In case the blend radius is zero, the robot executes the robot motion commands as if they are sent
            separately.

     :note: The robot always stops between gripper and non-gripper commands.

     :note: Gripper commands cannot be blended together.

     :note: In case the planning of a command in a sequence fails, non of the commands in the sequence are executed.

    """

    def __init__(self, *args, **kwargs):
        super(Sequence, self).__init__(*args, **kwargs)
        # List of tuples containing commands and blend radii
        self.items = []

    def append(self, cmd, blend_radius=0):
        """Adds the given robot motion command to the sequence.

        :param cmd: The robot motion command which has to be added to the sequence.
            The blending happens between the specified command and the command following the specified command
            if a non-zero blend_radius is defined. Otherwise, if the blend radius is zero, the commands will
            execute consecutively.
            The blend radius preceding a gripper command is always ignored. The blend radius stated with a gripper
            command is also ignored.
        :type cmd: :py:class:`pilz_robot_programming.commands.BaseCmd`

        :param blend_radius: The blending radius states how much the robot trajectory can deviate from the
            original trajectory (trajectory without blending) to blend the robot motion from one trajectory to the next.
            The blending happens inside a sphere with a radius specified by the blending radius. When the trajectory
            leaves the sphere the trajectory is back on the original trajectory.
        :type blend_radius: float

        :note:
            The last command of the sequence has to have zero blending radius which can be achieved
            by omitting the last blend radius argument.

        """
        self.items.append(_SequenceSubCmd(cmd, blend_radius))

    def _get_sequence_request(self, robot):
        sequence_action_goal = MoveGroupSequenceGoal()

        for item in self.items:
            # Create and fill request
            curr_sequence_req = MotionSequenceItem()
            curr_sequence_req.blend_radius = item.blend_radius

            # Fill MotionPlanRequest
            curr_sequence_req.req = item.cmd._cmd_to_request(robot)

            # Add request to goal
            sequence_action_goal.request.items.append(curr_sequence_req)

        return sequence_action_goal

    def __str__(self):
        out_str = _AbstractCmd.__str__(self)
        out_str += ":\n"
        for item in self.items:
            out_str += str(item)
            out_str += "\n"
        return out_str

    __repr__ = __str__


class Gripper(BaseCmd):
    """Represents a gripper command to open and close the gripper.
    A :py:class:`gripper` command allows the user to move the gripper finger to desired opening width.

    :param goal: half of the opening width in meter (0 to 0.03m).

    :param vel_scale: The velocity scaling factor allows to limit the highest possible axis velocity.
        The velocity scaling factor is a scalar.
        The value is given in percentage of the maximal velocity of an axis and has to be
        in range: (0,1]. The allowed axis velocity for each axis is calculated as follows:

            allowed axis velocity = vel_scale * maximal axis velocity
    """

    def __init__(self, goal, vel_scale=_DEFAULT_CARTESIAN_VEL_SCALE, *args, **kwargs):
        super(Gripper, self).__init__(goal=goal, planning_group=_DEFAULT_GRIPPER_PLANNING_GROUP,
                                      vel_scale=vel_scale, relative=False, *args, **kwargs)

    def __str__(self):
        out_str = _AbstractCmd.__str__(self)
        if self._goal is not None:
            out_str += " gripper goal: " + str(self._goal)
        out_str += " velocity scaling: " + str(self._vel_scale)
        return out_str

    __repr__ = __str__

    def _cmd_to_request(self, robot):
        """Transforms the gripper command to a MotionPlanRequest."""
        req = MotionPlanRequest()

        # Set general info
        req.planner_id = "PTP"
        req.group_name = self._planning_group
        req.max_velocity_scaling_factor = self._vel_scale
        req.max_acceleration_scaling_factor = self._acc_scale
        req.allowed_planning_time = 1.0
        # Set an empty diff as start_state => the current state is used by the planner
        req.start_state.is_diff = True

        # create goal constraints
        goal_constraints = Constraints()
        if isinstance(self._goal, (float, int, long)):
            joint_names = robot._robot_commander.get_group(self._planning_group).get_active_joints()

            if len(joint_names) != 1:
                raise IndexError("PG70 should have only one joint. But group " + req.group_name +
                                 " contains " + str(len(joint_names)) + " joints.")

            joint_constraint = JointConstraint()
            joint_constraint.joint_name = joint_names[0]
            joint_constraint.position = float(self._goal)
            joint_constraint.weight = 1
            goal_constraints.joint_constraints.append(joint_constraint)

        else:
            raise NotImplementedError("Unknown type of goal is given.")

        req.goal_constraints.append(goal_constraints)

        return req


<<<<<<< HEAD
=======
def _to_robot_reference(robot, pose_frame, goal_pose_custom_ref):
    """ Transforms a pose from a custom reference frame to one in robot reference frame.

    :param pose_frame: is the custom reference frame of the pose.

    :param goal_pose_custom_ref: pose in the custom reference frame.

    :return: A goal pose in robot reference frame.
    """
    assert isinstance(goal_pose_custom_ref, Pose)

    robot_ref = robot._robot_commander.get_planning_frame()

    if not _is_quaternion_initialized(goal_pose_custom_ref.orientation):
        goal_pose_custom_ref.orientation.w = 1

    if pose_frame == robot_ref:
        return goal_pose_custom_ref

    stamped = PoseStamped()
    stamped.header.frame_id = pose_frame
    stamped.pose = goal_pose_custom_ref
    return robot.tf_buffer_.transform(stamped, robot_ref).pose


>>>>>>> 202fa73a
def _to_ori_constraint(pose, reference_frame, link_name, orientation_tolerance=_DEFAULT_ORIENTATION_TOLERANCE):
    """Returns an orientation constraint suitable for ActionGoal's."""
    ori_con = OrientationConstraint()
    ori_con.header.frame_id = reference_frame
    ori_con.link_name = link_name
    ori_con.orientation = pose.orientation
    ori_con.absolute_x_axis_tolerance = orientation_tolerance
    ori_con.absolute_y_axis_tolerance = orientation_tolerance
    ori_con.absolute_z_axis_tolerance = orientation_tolerance
    ori_con.weight = 1
    return ori_con


def _to_pose_constraint(pose, reference_frame, link_name, position_tolerance=_DEFAULT_POSITION_TOLERANCE):
    """Returns an position constraint suitable for ActionGoal's."""
    pos_con = PositionConstraint()
    pos_con.header.frame_id = reference_frame
    pos_con.link_name = link_name
    pos_con.constraint_region.primitive_poses.append(pose)
    pos_con.weight = 1

    region = shape_msgs.SolidPrimitive()
    region.type = shape_msgs.SolidPrimitive.SPHERE
    region.dimensions.append(position_tolerance)

    pos_con.constraint_region.primitives.append(region)

    return pos_con


def _is_quaternion_initialized(quaternion):
    """Check if the quaternion is initialized"""
    return quaternion != Quaternion()  # check, if all fields are zero


def _pose_relative_to_absolute(current_pose, relative_pose):
    """Add the offset relative_pose to current_pose and return an absolute goal pose"""
    goal_pose = deepcopy(current_pose)

    # translation
    goal_pose.position.x += relative_pose.position.x
    goal_pose.position.y += relative_pose.position.y
    goal_pose.position.z += relative_pose.position.z

    # rotation
    a_cur, b_cur, c_cur = transformations.euler_from_quaternion([current_pose.orientation.x,
                                                                 current_pose.orientation.y,
                                                                 current_pose.orientation.z,
                                                                 current_pose.orientation.w],
                                                                axes=_AXIS_SEQUENCE)

    a, b, c = transformations.euler_from_quaternion([relative_pose.orientation.x,
                                                     relative_pose.orientation.y,
                                                     relative_pose.orientation.z,
                                                     relative_pose.orientation.w],
                                                    axes=_AXIS_SEQUENCE)

    # choose shorter distance for relative movement:
    # if we set b -> -b and rotate a and c by 180 degrees,
    # we obtain the same rotation.
    # But we have to make sure, to stay within the -pi,pi range.
    # For b we explicitly allow (-pi,pi) here as well, since the angles
    # are an offset to the current angle, so that b may be negative.
    a2, b2, c2 = min([pi+a, -pi+a], key=abs), -b, min([pi+c, -pi+c], key=abs)
    if abs(a)+abs(b)+abs(c) > abs(a2)+abs(b2)+abs(c2):
        a, b, c = a2, b2, c2

    goal_pose.orientation = from_euler(a + a_cur, b + b_cur, c + c_cur)

    return goal_pose


def from_euler(a, b, c):
    """Convert euler angles into a `geometry.msg.Quaternion`.

    Pass euler angles a, b, c in intrinsic ZYZ convention (in radians).

    Use this function to fill pose values for :py:class:`Ptp` / :py:class:`Lin` commands:
    ::

        r.move(Ptp(goal=Pose(position=Point(0.6, -0.3, 0.2), orientation=from_euler(0, pi, 0))))

    :param a: rotates around the z-axis.
    :param b: rotates around the new y-axis.
    :param c: rotates around the new z-axis.

    :note:
        e.g. (0, pi, 0) orients the tool downwards,
        (pi/2., pi/2., 0) horizontal west

    """
    quat = Quaternion()

    [quat.x, quat.y, quat.z, quat.w] = transformations.quaternion_from_euler(a, b, c, axes=_AXIS_SEQUENCE)

    return quat<|MERGE_RESOLUTION|>--- conflicted
+++ resolved
@@ -211,7 +211,7 @@
         self._active_joints = robot._robot_commander.get_group(self._planning_group).get_active_joints()
         self._start_joint_states = robot.get_current_joint_states(planning_group=self._planning_group)
         self._start_pose = robot.get_current_pose(target_link=self._target_link, base=self._reference_frame)
-        self._tf_listener = robot.tf_listener_
+        self._tf_buffer = robot.tf_buffer_
 
         # Set general info
         req.planner_id = self._planner_id
@@ -334,7 +334,7 @@
         stamped = PoseStamped()
         stamped.header.frame_id = pose_frame
         stamped.pose = goal_pose_custom_ref
-        return self._tf_listener.transformPose(self._robot_reference_frame, stamped).pose
+        return self._tf_buffer.transform(stamped, self._robot_reference_frame).pose
 
 
 class Ptp(BaseCmd):
@@ -680,34 +680,6 @@
         return req
 
 
-<<<<<<< HEAD
-=======
-def _to_robot_reference(robot, pose_frame, goal_pose_custom_ref):
-    """ Transforms a pose from a custom reference frame to one in robot reference frame.
-
-    :param pose_frame: is the custom reference frame of the pose.
-
-    :param goal_pose_custom_ref: pose in the custom reference frame.
-
-    :return: A goal pose in robot reference frame.
-    """
-    assert isinstance(goal_pose_custom_ref, Pose)
-
-    robot_ref = robot._robot_commander.get_planning_frame()
-
-    if not _is_quaternion_initialized(goal_pose_custom_ref.orientation):
-        goal_pose_custom_ref.orientation.w = 1
-
-    if pose_frame == robot_ref:
-        return goal_pose_custom_ref
-
-    stamped = PoseStamped()
-    stamped.header.frame_id = pose_frame
-    stamped.pose = goal_pose_custom_ref
-    return robot.tf_buffer_.transform(stamped, robot_ref).pose
-
-
->>>>>>> 202fa73a
 def _to_ori_constraint(pose, reference_frame, link_name, orientation_tolerance=_DEFAULT_ORIENTATION_TOLERANCE):
     """Returns an orientation constraint suitable for ActionGoal's."""
     ori_con = OrientationConstraint()
