# Copyright (c) 2018 Pilz GmbH & Co. KG
#
# This program is free software: you can redistribute it and/or modify
# it under the terms of the GNU Lesser General Public License as published by
# the Free Software Foundation, either version 3 of the License, or
# (at your option) any later version.
#
# This program is distributed in the hope that it will be useful,
# but WITHOUT ANY WARRANTY; without even the implied warranty of
# MERCHANTABILITY or FITNESS FOR A PARTICULAR PURPOSE.  See the
# GNU Lesser General Public License for more details.
#
# You should have received a copy of the GNU Lesser General Public License
# along with this program.  If not, see <http://www.gnu.org/licenses/>.

"""API for easy usage of Pilz robot commands."""

from __future__ import absolute_import
import psutil
import time
import threading

from actionlib import SimpleActionClient, GoalStatus
from geometry_msgs.msg import Quaternion, PoseStamped, Pose
from moveit_commander import RobotCommander, MoveItCommanderException
from moveit_msgs.msg import MoveItErrorCodes, MoveGroupAction
import rospy
from std_msgs.msg import Header
from std_srvs.srv import Trigger
import tf

<<<<<<< HEAD
from .move_control_request import _MoveControlState, MoveControlAction, _MoveControlStateMachine
=======
from pilz_msgs.msg import MoveGroupSequenceAction
from prbt_hardware_support.srv import IsBrakeTestRequired, BrakeTest, BrakeTestResponse
from .move_control_request import _MoveControlState, MoveControlAction,_MoveControlStateMachine
>>>>>>> 872fc952
from .commands import _AbstractCmd, _DEFAULT_PLANNING_GROUP, _DEFAULT_TARGET_LINK, _DEFAULT_BASE_LINK, Sequence
from .exceptions import *

__version__ = '1.1.0'

# Due to bug in actionlib we have to take care about validity of transitions when cancelling
_VALID_GOAL_STATUS_FOR_CANCEL = [GoalStatus.PENDING, GoalStatus.ACTIVE]


class Robot(object):
    """
    Main component of the API which allows the user to execute robot motion commands and pause, resume or stop the
    execution. The following commands are currently supported:

    * :py:class:`.Ptp`
    * :py:class:`.Lin`
    * :py:class:`.Circ`
    * :py:class:`.Sequence`
    * :py:class:`.Gripper`

    For a more detailed description of the individual commands please see the documentation of
    the corresponding command. Especially see the documentation of the `pilz_trajectory_generation` package
    to get more information on additional parameters that can be configured in the MoveIt! plugin.

    The commands are executed with the help of Moveit.

    :note:
        To any given time only one instance of the Robot class is allowed to exist.

    :note:
        Before you create an instance of :py:class:`.Robot`, ensure that MoveIt is up and running,
        because the constructor blocks until all necessary connections to Moveit are established.
        Currently connections to the following topics have to be established before the function
        finishes:

        * move_group
        * sequence_move_group

    :note:
        Currently the API does not support creating a new instance of :py:class:`.Robot` after deleting an old one in
        the same program. However this can be realized by calling :py:meth:`_release` before the deletion.

    :param version:
        To ensure that always the correct API version is used, it is necessary to state
        which version of the API is expected. If the given version does not match the
        version of the underlying API then an exception is thrown. Only the major version number
        is considered.

    :raises RobotVersionError: if the given version string does not match the module version.
    :raises RobotMultiInstancesError: if an instance of Robot class already exists.
    """

    # ++++++++++++++++++++++++++
    # + Return value constants +
    # ++++++++++++++++++++++++++

    # Command finished successfully
    _SUCCESS = 1
    # Command was stopped; Value based on Moveit error code for preempted
    _STOPPED = -7
    # Something went wrong while executing the command
    _FAILURE = 99999

    # Topic / Service names
    _PAUSE_TOPIC_NAME = "pause_movement"
    _RESUME_TOPIC_NAME = "resume_movement"
    _STOP_TOPIC_NAME = "stop_movement"
    _SEQUENCE_TOPIC = "sequence_move_group"
    _BRAKE_TEST_EXECUTE_SRV = "/prbt/execute_braketest"
    _BRAKE_TEST_REQUIRED_SRV = "/prbt/brake_test_required"
    _INSTANCE_PARAM = "/robot_api_instance"

    # string constants
    _PID_STRING = "pid"
    _PROCESS_CREATE_TIME_STRING = "create_time"

    # time constant
    _SERVICE_WAIT_TIMEOUT_S = 1

    def __init__(self, version=None, *args, **kwargs):
        super(Robot, self).__init__(*args, **kwargs)
        rospy.logdebug("Initialize Robot Api.")

        # tf listener is necessary for pose transformation
        # when using custom reference frames.
        self.tf_listener_ = tf.TransformListener()

        self._move_lock = threading.Lock()

        # manage the move control request
        self._move_ctrl_sm = _MoveControlStateMachine()

        self._single_instance_flag = False

        self._check_version(version)

        self._claim_single_instance()

        self._establish_connections()

        # We use this auxiliary member to implement a lazy initialization
        # for the '_robot_commander' member. The lazy initialization
        # is necessary to ensure testability.
        self.__robot_commander = None

        # cleanup when ros terminates
        rospy.on_shutdown(self._on_shutdown)

    # The moveit RobotCommander is needed to retrieve robot semantic information.
    # To allow proper testing the RobotCommander is instantiated via lazy initialization.
    @property
    def _robot_commander(self):
        # lazy initialization
        if self.__robot_commander is None:
            self.__robot_commander = RobotCommander()
            rospy.loginfo("RobotCommander created.")
        return self.__robot_commander

    @_robot_commander.setter
    def _robot_commander(self, robot_commander):
        self.__robot_commander = robot_commander

    def get_current_joint_states(self, planning_group=_DEFAULT_PLANNING_GROUP):
        """Returns the current joint state values of the robot.
        :param planning_group: Name of the planning group, default value is "manipulator".
        :return: Returns the current joint values as array
        :rtype: array of floats
        :raises RobotCurrentStateError if given planning group does not exist.
        """
        try:
            return self._robot_commander.get_group(planning_group).get_current_joint_values()
        except MoveItCommanderException as e:
            rospy.logerr(e.message)
            raise RobotCurrentStateError(e.message)

    def get_current_pose(self, target_link=_DEFAULT_TARGET_LINK, base=_DEFAULT_BASE_LINK):
        """Returns the current pose of target link in the reference frame.
        :param target_link: Name of the target_link, default value is "prbt_tcp".
        :param base: The target reference system of the pose, default ist "prbt_base".
        :return: Returns the pose of the given frame
        :rtype: geometry_msgs.msg.Pose
        :raises RobotCurrentStateError if the pose of the given frame is not known
        """

        try:
            self.tf_listener_.waitForTransform(target_link, base, rospy.Time(), rospy.Duration(5, 0))
            orientation_ = Quaternion(0, 0, 0, 1)
            stamped = PoseStamped(header=Header(frame_id=target_link), pose=Pose(orientation=orientation_))
            current_pose = self.tf_listener_.transformPose(base, stamped).pose
            return current_pose
        except tf.Exception as e:
            rospy.logerr(e.message)
            raise RobotCurrentStateError(e.message)

    def move(self, cmd):
        """ Allows the user to start/execute robot motion commands.

         The function blocks until the specified command is completely executed.

         The commands are executed with the help of Moveit.

        :note:
            While :py:meth:`move` is running no further calls to :py:meth:`move` are allowed.

        :param cmd: The robot motion command which has to be executed. The following commands are currently supported:

            * :py:class:`.Ptp`
            * :py:class:`.Lin`
            * :py:class:`.Circ`
            * :py:class:`.Sequence`
            * :py:class:`.Gripper`

        :raises RobotUnknownCommandType: if an unsupported command is passed to the function.
        :raises RobotMoveAlreadyRunningError: if a move command is already running.
        :raises RobotMoveFailed: if the execution of a move command fails.
            Due to the exception any thread or script calling the :py:meth:`move` function
            ends immediately. An exception is thrown instead of returning an error
            to ensure that no further robot motion commands are executed.
        """
        # Check command type
        if not isinstance(cmd, _AbstractCmd):
            rospy.logerr("Unknown command type.")
            raise RobotUnknownCommandType("Unknown command type.")

        # Check that move is not called by multiple threads in parallel.
        if not self._move_lock.acquire(False):
            raise RobotMoveAlreadyRunningError("Parallel calls to move are note allowed.")

        rospy.loginfo("Move: " + cmd.__class__.__name__)
        rospy.logdebug("Move: " + str(cmd))

        # automatic transition from STOP_REQUESTED to NO_REQUEST when move is called
        if self._move_ctrl_sm.state == _MoveControlState.STOP_REQUESTED:
            self._move_ctrl_sm.switch(MoveControlAction.MOTION_STOPPED)

        # automatic transition from RESUME_REQUESTED to NO_REQUEST when move is called
        if self._move_ctrl_sm.state == _MoveControlState.RESUME_REQUESTED:
            self._move_ctrl_sm.switch(MoveControlAction.MOTION_RESUMED)

        try:
            self._move_execution_loop(cmd)
        finally:
            self._move_lock.release()

    def stop(self):
        """The stop function allows the user to cancel the currently running robot motion command and . This is also
        true for a paused command.

        :note:
            Function calls to :py:meth:`move` and :py:meth:`stop` have to be performed from different threads because
            :py:meth:`move` blocks the calling thread.
            The move-thread is terminated. If no motion command is active, the stop-thread is terminated.
        """
        rospy.loginfo("Stop called.")
        self._move_ctrl_sm.switch(MoveControlAction.STOP)

        with self._move_ctrl_sm:  # wait, if _execute is just starting a send_goal()
            actionclient_state = self._sequence_client.get_state()
            if actionclient_state in _VALID_GOAL_STATUS_FOR_CANCEL:
                self._sequence_client.cancel_goal()

    def pause(self):
        """The pause function allows the user to stop the currently running robot motion command. The :py:meth:`move`
        function then waits for resume. The motion can still be canceled using :py:meth:`stop`.

        :note:
            Function calls to :py:meth:`move` and :py:meth:`pause` have to be performed from different threads because
            :py:meth:`move` blocks the calling thread.
        """
        rospy.loginfo("Pause called.")
        self._move_ctrl_sm.switch(MoveControlAction.PAUSE)

        with self._move_ctrl_sm:  # wait, if _execute is just starting a send_goal()
            actionclient_state = self._sequence_client.get_state()
            if actionclient_state in _VALID_GOAL_STATUS_FOR_CANCEL:
                self._sequence_client.cancel_goal()

    def resume(self):
        """The function resumes a paused robot motion. If the motion command is not paused or no motion command is
        active, it has no effects.

        :note:
            Function calls to :py:meth:`move` and :py:meth:`resume` have to be performed from different threads because
            :py:meth:`move` blocks the calling thread.
        """
        rospy.loginfo("Resume called.")
        self._move_ctrl_sm.switch(MoveControlAction.RESUME)

    def is_brake_test_required(self):
        """Checks whether a brake test is currently required.

        :raises ServiceException: when the required ROS service is not available.
        :returns: `True`: if brake test is required,
            `False`: otherwise


        :note:
            Function blocks until an answer is available.
        """
        rospy.loginfo("Checking whether brake test is required ...")
        try:
            rospy.wait_for_service(self._BRAKE_TEST_REQUIRED_SRV, self._SERVICE_WAIT_TIMEOUT_S)
            is_brake_test_required_client = rospy.ServiceProxy(
                self._BRAKE_TEST_REQUIRED_SRV,
                IsBrakeTestRequired)
            resp = is_brake_test_required_client()
            if resp.result:
                rospy.loginfo("Brake Test REQUIRED")
            else:
                rospy.loginfo("Brake Test NOT REQUIRED")
            return resp.result
        except rospy.ROSException, e:
            rospy.logerr("Failure during call of braketest required service: {0}".format(e))
            raise e

    def execute_brake_test(self):
        """Execute a brake test. If successful, function exits without exception.

        :raises RobotBrakeTestException: when brake test was not successful.
            Will contain information about reason for failing of the brake test.
        :raises ServiceException: when the required ROS service is not available.

        :note:
            Function blocks until brake test is finished.
        """
        rospy.loginfo("Executing brake test")

        execute_brake_test_client = self._get_execute_brake_test_service()

        resp = BrakeTestResponse()
        try:
            resp = execute_brake_test_client()
        except rospy.ROSException, e:
            rospy.logerr("Failure during call of braketest execute service: {0}".format(e))
            raise e

        rospy.loginfo("Brake Test Success: {0:b}, msg: {1}".format(
                resp.success,
                resp.error_msg
            ))
        if not resp.success:
            e = RobotBrakeTestException(resp.error_code, resp.error_msg)
            rospy.logerr("Brake Test returned: " + str(e))
            raise e

    def _get_execute_brake_test_service(self):
        try:
            rospy.wait_for_service(self._BRAKE_TEST_EXECUTE_SRV, self._SERVICE_WAIT_TIMEOUT_S)
        except rospy.ROSException, e:
            rospy.logerr("Unsuccessful waited for braketest execute service to come up: {0}".format(e))
            raise e

        execute_brake_test_client = rospy.ServiceProxy(
            self._BRAKE_TEST_EXECUTE_SRV,
            BrakeTest
        )

        return execute_brake_test_client

    def _move_execution_loop(self, cmd):
        continue_execution_of_cmd = True
        first_iteration_flag = True

        while continue_execution_of_cmd:
            rospy.logdebug("Move execution loop.")

            # execute
            if ((self._move_ctrl_sm.state == _MoveControlState.NO_REQUEST and first_iteration_flag) or
                self._move_ctrl_sm.state == _MoveControlState.RESUME_REQUESTED) and \
                    continue_execution_of_cmd:
                rospy.logdebug("start execute")

                # automatic switch to no request
                if self._move_ctrl_sm.state == _MoveControlState.RESUME_REQUESTED:
                    self._move_ctrl_sm.switch(MoveControlAction.MOTION_RESUMED)

                execution_result = cmd._execute(self)

                # evaluate the result of execute
                # motion preempt
                if execution_result == Robot._STOPPED:
                    # need to wait for resume, or execute the motion again
                    if self._move_ctrl_sm.state == _MoveControlState.PAUSE_REQUESTED \
                            or self._move_ctrl_sm.state == _MoveControlState.RESUME_REQUESTED:
                        # For now we make an exception for Sequence commands because
                        # right now we are not able to properly handle pause requests during
                        # blending.
                        if isinstance(cmd, Sequence):
                            rospy.logerr("Pause not implemented for sequence yet")
                            raise RobotMoveFailed("Pause not implemented for sequence yet")
                    # external stop
                    elif self._move_ctrl_sm.state == _MoveControlState.NO_REQUEST:
                        rospy.logerr("External stop of move command")
                        raise RobotMoveFailed("External stop of move command")
                    # normal stop
                    else:
                        rospy.logerr("Execution of move command is stopped")
                        raise RobotMoveFailed("Execution of move command is stopped")
                # motion succeeded
                elif execution_result == Robot._SUCCESS:
                    continue_execution_of_cmd = False
                # motion failed
                else:
                    rospy.logerr("Failure during execution of: " + str(cmd))
                    raise RobotMoveFailed("Failure during execution of: " + str(cmd))

            # pause
            if self._move_ctrl_sm.state == _MoveControlState.PAUSE_REQUESTED:
                rospy.loginfo("start wait for resume")
                self._move_ctrl_sm.wait_for_resume()

            # stop
            if self._move_ctrl_sm.state == _MoveControlState.STOP_REQUESTED:
                rospy.logerr("Execution of move command is stopped")
                raise RobotMoveFailed("Execution of move command is stopped")

            first_iteration_flag = False

    def _on_shutdown(self):
        with self._move_ctrl_sm:  # wait, if _execute is just starting a send_goal()
            actionclient_state = self._sequence_client.get_state()
        # stop movement
        if actionclient_state != GoalStatus.LOST:  # is the client currently tracking a goal?
            self._sequence_client.cancel_goal()
            self._sequence_client.wait_for_result(timeout=rospy.Duration(2.))

    def _pause_service_callback(self, request):
        self.pause()
        return [True, "success"]

    def _resume_service_callback(self, request):
        self.resume()
        return [True, "success"]

    def _stop_service_callback(self, request):
        self.stop()
        return [True, "success"]

    def _map_error_code(self, moveit_error_code):
        """Maps the given Moveit error code to API specific return values."""
        if moveit_error_code.val == MoveItErrorCodes.SUCCESS:
            return self._SUCCESS
        elif moveit_error_code.val == MoveItErrorCodes.PREEMPTED:
            return self._STOPPED
        else:
            return self._FAILURE

    def _check_version(self, version):
        # check if version is set by user
        if version is None:
            rospy.logerr("Version of Robot API is not set!")
            raise RobotVersionError("Version of Robot API is not set!"
                                    "Current installed version is " + __version__ + "!")

        # check given version is correct
        if version != __version__.split(".")[0]:
            rospy.logerr("Version of Robot API does not match!")
            raise RobotVersionError("Version of Robot API does not match! "
                                    "Current installed version is " + __version__ + "!")

    def _claim_single_instance(self):
        # check if we are the single instance
        if self._check_single_instance():
            # If no other instance exists, the pid and create_time is stored (overwrites old one)
            self._single_instance_flag = True
            process = psutil.Process()
            rospy.set_param(self._INSTANCE_PARAM, {self._PID_STRING: process.pid,
                                                   self._PROCESS_CREATE_TIME_STRING: process.create_time()})
        else:
            raise RobotMultiInstancesError("Only one instance of Robot class can be created!")

    def _check_single_instance(self):
        # return True if no other instance exists
        # If running the same program twice the second should kill the first, however the parameter server
        # has a small delay so we check twice for the single instance flag.
        if rospy.has_param(self._INSTANCE_PARAM):
            time.sleep(1)

        if rospy.has_param(self._INSTANCE_PARAM):
            instance = rospy.get_param(self._INSTANCE_PARAM)
            pid = instance[self._PID_STRING]
            create_time = instance[self._PROCESS_CREATE_TIME_STRING]

            if psutil.pid_exists(pid):
                process = psutil.Process(pid)

                if process.create_time() == create_time:
                    rospy.logerr("An instance of Robot class already exists (pid=" + str(pid) + ").")
                    return False

        return True

    def _establish_connections(self):
        # Create sequence_move_group client, only for manipulator
        self._sequence_client = SimpleActionClient(self._SEQUENCE_TOPIC, MoveGroupSequenceAction)
        rospy.loginfo("Waiting for connection to action server " + self._SEQUENCE_TOPIC + "...")
        self._sequence_client.wait_for_server()
        rospy.logdebug("Connection to action server " + self._SEQUENCE_TOPIC + " established.")

        # Start ROS Services which allow to pause, resume and stop movements
        self._pause_service = rospy.Service(Robot._PAUSE_TOPIC_NAME, Trigger, self._pause_service_callback)
        self._resume_service = rospy.Service(Robot._RESUME_TOPIC_NAME, Trigger, self._resume_service_callback)
        self._stop_service = rospy.Service(Robot._STOP_TOPIC_NAME, Trigger, self._stop_service_callback)

    def _release(self):
        rospy.logdebug("Release called")
        try:
            self._pause_service.shutdown(reason="Robot instance released.")
            self._resume_service.shutdown(reason="Robot instance released.")
            self._stop_service.shutdown(reason="Robot instance released.")
        except AttributeError:
            rospy.logdebug("Services do not exists yet or have already been shutdown.")
        # do not delete pid parameter if it has not been set or overwritten
        if self._single_instance_flag:
            rospy.logdebug("Delete single instance parameter from parameter server.")
            rospy.delete_param(self._INSTANCE_PARAM)

    def __enter__(self):
        return self

    def __exit__(self, exc_type, exc_val, exc_tb):
        self.__del__()

    def __del__(self):
        rospy.logdebug("Dtor called")
        self._release()<|MERGE_RESOLUTION|>--- conflicted
+++ resolved
@@ -29,13 +29,9 @@
 from std_srvs.srv import Trigger
 import tf
 
-<<<<<<< HEAD
-from .move_control_request import _MoveControlState, MoveControlAction, _MoveControlStateMachine
-=======
 from pilz_msgs.msg import MoveGroupSequenceAction
 from prbt_hardware_support.srv import IsBrakeTestRequired, BrakeTest, BrakeTestResponse
-from .move_control_request import _MoveControlState, MoveControlAction,_MoveControlStateMachine
->>>>>>> 872fc952
+from .move_control_request import _MoveControlState, MoveControlAction, _MoveControlStateMachine
 from .commands import _AbstractCmd, _DEFAULT_PLANNING_GROUP, _DEFAULT_TARGET_LINK, _DEFAULT_BASE_LINK, Sequence
 from .exceptions import *
 
@@ -75,8 +71,8 @@
         * sequence_move_group
 
     :note:
-        Currently the API does not support creating a new instance of :py:class:`.Robot` after deleting an old one in
-        the same program. However this can be realized by calling :py:meth:`_release` before the deletion.
+        Currently the API does not support creating a new instance of :py:class:`.Robot` after deleting an old one in the
+        same program. However this can be realized by calling :py:meth:`_release` before the deletion.
 
     :param version:
         To ensure that always the correct API version is used, it is necessary to state
@@ -181,9 +177,11 @@
         """
 
         try:
-            self.tf_listener_.waitForTransform(target_link, base, rospy.Time(), rospy.Duration(5, 0))
+            self.tf_listener_.waitForTransform(
+                target_link, base, rospy.Time(), rospy.Duration(5, 0))
             orientation_ = Quaternion(0, 0, 0, 1)
-            stamped = PoseStamped(header=Header(frame_id=target_link), pose=Pose(orientation=orientation_))
+            stamped = PoseStamped(header=Header(frame_id=target_link),
+                                  pose=Pose(orientation=orientation_))
             current_pose = self.tf_listener_.transformPose(base, stamped).pose
             return current_pose
         except tf.Exception as e:
@@ -274,8 +272,8 @@
                 self._sequence_client.cancel_goal()
 
     def resume(self):
-        """The function resumes a paused robot motion. If the motion command is not paused or no motion command is
-        active, it has no effects.
+        """The function resumes a paused robot motion. If the motion command is not paused or no motion command is active,
+        it has no effects.
 
         :note:
             Function calls to :py:meth:`move` and :py:meth:`resume` have to be performed from different threads because
@@ -333,9 +331,9 @@
             raise e
 
         rospy.loginfo("Brake Test Success: {0:b}, msg: {1}".format(
-                resp.success,
-                resp.error_msg
-            ))
+            resp.success,
+            resp.error_msg
+        ))
         if not resp.success:
             e = RobotBrakeTestException(resp.error_code, resp.error_msg)
             rospy.logerr("Brake Test returned: " + str(e))
@@ -345,7 +343,8 @@
         try:
             rospy.wait_for_service(self._BRAKE_TEST_EXECUTE_SRV, self._SERVICE_WAIT_TIMEOUT_S)
         except rospy.ROSException, e:
-            rospy.logerr("Unsuccessful waited for braketest execute service to come up: {0}".format(e))
+            rospy.logerr(
+                "Unsuccessful waited for braketest execute service to come up: {0}".format(e))
             raise e
 
         execute_brake_test_client = rospy.ServiceProxy(
@@ -363,9 +362,9 @@
             rospy.logdebug("Move execution loop.")
 
             # execute
-            if ((self._move_ctrl_sm.state == _MoveControlState.NO_REQUEST and first_iteration_flag) or
-                self._move_ctrl_sm.state == _MoveControlState.RESUME_REQUESTED) and \
-                    continue_execution_of_cmd:
+            if ((self._move_ctrl_sm.state == _MoveControlState.NO_REQUEST and first_iteration_flag)
+                or self._move_ctrl_sm.state == _MoveControlState.RESUME_REQUESTED) \
+                    and continue_execution_of_cmd:
                 rospy.logdebug("start execute")
 
                 # automatic switch to no request
@@ -482,7 +481,7 @@
             if psutil.pid_exists(pid):
                 process = psutil.Process(pid)
 
-                if process.create_time() == create_time:
+                if (process.create_time() == create_time):
                     rospy.logerr("An instance of Robot class already exists (pid=" + str(pid) + ").")
                     return False
 
@@ -496,9 +495,12 @@
         rospy.logdebug("Connection to action server " + self._SEQUENCE_TOPIC + " established.")
 
         # Start ROS Services which allow to pause, resume and stop movements
-        self._pause_service = rospy.Service(Robot._PAUSE_TOPIC_NAME, Trigger, self._pause_service_callback)
-        self._resume_service = rospy.Service(Robot._RESUME_TOPIC_NAME, Trigger, self._resume_service_callback)
-        self._stop_service = rospy.Service(Robot._STOP_TOPIC_NAME, Trigger, self._stop_service_callback)
+        self._pause_service = rospy.Service(
+            Robot._PAUSE_TOPIC_NAME, Trigger, self._pause_service_callback)
+        self._resume_service = rospy.Service(
+            Robot._RESUME_TOPIC_NAME, Trigger, self._resume_service_callback)
+        self._stop_service = rospy.Service(
+            Robot._STOP_TOPIC_NAME, Trigger, self._stop_service_callback)
 
     def _release(self):
         rospy.logdebug("Release called")
