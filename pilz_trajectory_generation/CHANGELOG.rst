^^^^^^^^^^^^^^^^^^^^^^^^^^^^^^^^^^^^^^^^^^^^^^^^
Changelog for package pilz_trajectory_generation
^^^^^^^^^^^^^^^^^^^^^^^^^^^^^^^^^^^^^^^^^^^^^^^^

<<<<<<< HEAD
Forthcoming
-----------
=======
0.3.6 (2019-02-26)
------------------
* refactor the testdataloader

0.3.5 (2019-02-06)
------------------
>>>>>>> 850069aa
* Increase line coverage for blending to 100%
* refactor determining the trajectory alignment in the blend implementation
* extend and refactor unittest of blender_transition_window
* add planning group check to blender_transition_window
* add more details to blend algorithm description
* change handling of empty sequences in capabilities to be non-erroneous
* rename command_planner -> pilz_command_planner
* use pilz_testutils package for blend test
* use collision-aware ik calculation
* Contributors: Pilz GmbH and Co. KG

0.4.0 (2018-12-18)
------------------
* Use Eigen::Isometry3d to keep up with the recent changes in moveit
* Contributors: Chris Lalancette

0.3.1 (2018-12-17)
------------------

0.3.0 (2018-11-28)
------------------
* add append method for avoiding duplicate points in robot_trajectory trajectories
* Relax the precondition on trajectory generators from v_start==0 to |v_start| < 1e-10 to gain robustness
* Set last point of generated trajectories to have vel=acc=0 to match the first point.
* add sequence action and service capabilities to concatenate multiple requests
* Contributors: Pilz GmbH and Co. KG

0.2.2 (2018-09-26)
------------------

0.2.1 (2018-09-25)
------------------

0.1.1 (2018-09-25)
------------------
* port to melodic
* drop unused dependencies
* Contributors: Pilz GmbH and Co. KG

0.2.0 (2018-09-14)
------------------
* Changes for melodic
* Contributors: Pilz GmbH and Co. KG

0.1.0 (2018-09-14)
------------------
* Created trajectory generation package with ptp, lin, circ and blend planner
* Contributors: Pilz GmbH and Co. KG<|MERGE_RESOLUTION|>--- conflicted
+++ resolved
@@ -2,17 +2,15 @@
 Changelog for package pilz_trajectory_generation
 ^^^^^^^^^^^^^^^^^^^^^^^^^^^^^^^^^^^^^^^^^^^^^^^^
 
-<<<<<<< HEAD
 Forthcoming
 -----------
-=======
+
 0.3.6 (2019-02-26)
 ------------------
 * refactor the testdataloader
 
 0.3.5 (2019-02-06)
 ------------------
->>>>>>> 850069aa
 * Increase line coverage for blending to 100%
 * refactor determining the trajectory alignment in the blend implementation
 * extend and refactor unittest of blender_transition_window
