--- conflicted
+++ resolved
@@ -2,34 +2,23 @@
 Changelog for package pilz_trajectory_generation
 ^^^^^^^^^^^^^^^^^^^^^^^^^^^^^^^^^^^^^^^^^^^^^^^^
 
-<<<<<<< HEAD
+Forthcoming
+-----------
+* Increase line coverage for blending to 100%
+* refactor determining the trajectory alignment in the blend implementation
+* extend and refactor unittest of blender_transition_window
+* add planning group check to blender_transition_window
+* add more details to blend algorithm description
+* change handling of empty sequences in capabilities to be non-erroneous
+* rename command_planner -> pilz_command_planner
+* use pilz_testutils package for blend test
+* use collision-aware ik calculation
+* Contributors: Pilz GmbH and Co. KG
+
 0.4.0 (2018-12-18)
 ------------------
 * Use Eigen::Isometry3d to keep up with the recent changes in moveit
 * Contributors: Chris Lalancette
-=======
-0.3.5 (2019-02-06)
-------------------
-* Increase line coverage for blending to 100%
-
-0.3.4 (2019-02-05)
-------------------
-* refactor determining the trajectory alignment in the blend implementation
-* extend and refactor unittest of blender_transition_window
-* add planning group check to blender_transition_window
-
-0.3.3 (2019-01-25)
-------------------
-* add more details to blend algorithm description
-* change handling of empty sequences in capabilities to be non-erroneous
-* rename command_planner -> pilz_command_planner
-
-0.3.2 (2019-01-18)
-------------------
-* use pilz_testutils package for blend test
-* use collision-aware ik calculation
-* Contributors: Pilz GmbH and Co. KG
->>>>>>> ebeaab24
 
 0.3.1 (2018-12-17)
 ------------------
@@ -42,15 +31,12 @@
 * add sequence action and service capabilities to concatenate multiple requests
 * Contributors: Pilz GmbH and Co. KG
 
-<<<<<<< HEAD
 0.2.2 (2018-09-26)
 ------------------
 
 0.2.1 (2018-09-25)
 ------------------
 
-=======
->>>>>>> ebeaab24
 0.1.1 (2018-09-25)
 ------------------
 * port to melodic
