--- conflicted
+++ resolved
@@ -2,14 +2,13 @@
 Changelog for package pilz_trajectory_generation
 ^^^^^^^^^^^^^^^^^^^^^^^^^^^^^^^^^^^^^^^^^^^^^^^^
 
-<<<<<<< HEAD
+Forthcoming
+-----------
+* fixed an error that led to trajectories not strictly increasing in time
+* Contributors: Pilz GmbH and Co. KG
+
 0.4.3 (2019-04-08)
 ------------------
-=======
-0.3.7 (2019-05-09)
-------------------
-* fixed an error that led to trajectories not strictly increasing in time
->>>>>>> e8971841
 * update dependencies of trajectory_generation
 * fix CIRC path generator and increase test coverage
 * adopt strictest limits in ptp planner (refactor JointLimitsContainer and TrajectoryGeneratorPTP)
