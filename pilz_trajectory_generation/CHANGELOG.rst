^^^^^^^^^^^^^^^^^^^^^^^^^^^^^^^^^^^^^^^^^^^^^^^^
Changelog for package pilz_trajectory_generation
^^^^^^^^^^^^^^^^^^^^^^^^^^^^^^^^^^^^^^^^^^^^^^^^

<<<<<<< HEAD
Forthcoming
-----------
* Use Eigen::Isometry3d to keep up with the recent changes in moveit
* Contributors: Chris Lalancette

0.2.2 (2018-09-26)
------------------

0.2.1 (2018-09-25)
------------------
=======
0.3.1 (2018-12-17)
------------------

0.3.0 (2018-11-28)
------------------
* add append method for avoiding duplicate points in robot_trajectory trajectories
* Relax the precondition on trajectory generators from v_start==0 to |v_start| < 1e-10 to gain robustness
* Set last point of generated trajectories to have vel=acc=0 to match the first point.
* add sequence action and service capabilities to concatenate multiple requests
* Contributors: Pilz GmbH and Co. KG
>>>>>>> ba3759c7

0.1.1 (2018-09-25)
------------------
* port to melodic
* drop unused dependencies
* Contributors: Pilz GmbH and Co. KG

0.2.0 (2018-09-14)
------------------
* Changes for melodic
* Contributors: Pilz GmbH and Co. KG

0.1.0 (2018-09-14)
------------------
* Created trajectory generation package with ptp, lin, circ and blend planner
* Contributors: Pilz GmbH and Co. KG<|MERGE_RESOLUTION|>--- conflicted
+++ resolved
@@ -2,18 +2,11 @@
 Changelog for package pilz_trajectory_generation
 ^^^^^^^^^^^^^^^^^^^^^^^^^^^^^^^^^^^^^^^^^^^^^^^^
 
-<<<<<<< HEAD
 Forthcoming
 -----------
 * Use Eigen::Isometry3d to keep up with the recent changes in moveit
 * Contributors: Chris Lalancette
 
-0.2.2 (2018-09-26)
-------------------
-
-0.2.1 (2018-09-25)
-------------------
-=======
 0.3.1 (2018-12-17)
 ------------------
 
@@ -24,7 +17,12 @@
 * Set last point of generated trajectories to have vel=acc=0 to match the first point.
 * add sequence action and service capabilities to concatenate multiple requests
 * Contributors: Pilz GmbH and Co. KG
->>>>>>> ba3759c7
+
+0.2.2 (2018-09-26)
+------------------
+
+0.2.1 (2018-09-25)
+------------------
 
 0.1.1 (2018-09-25)
 ------------------
