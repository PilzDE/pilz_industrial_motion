--- conflicted
+++ resolved
@@ -29,12 +29,7 @@
     <arg name="fake_execution" value="true"/>
     <arg name="info" value="true"/>
     <arg name="gripper" value="pg70"/>
-<<<<<<< HEAD
-    <arg name="capabilities" value="pilz_trajectory_generation/MoveGroupSequenceAction
-                                    pilz_trajectory_generation/MoveGroupSequenceService"/>
-=======
     <arg name="pipeline" value="pilz_command_planner" />
->>>>>>> ebeaab24
   </include>
 
   <!-- run test -->
