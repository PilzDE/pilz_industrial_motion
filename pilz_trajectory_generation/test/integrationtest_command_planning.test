<!--
Copyright (c) 2018 Pilz GmbH & Co. KG

This program is free software: you can redistribute it and/or modify
it under the terms of the GNU Lesser General Public License as published by
the Free Software Foundation, either version 3 of the License, or
(at your option) any later version.

This program is distributed in the hope that it will be useful,
but WITHOUT ANY WARRANTY; without even the implied warranty of
MERCHANTABILITY or FITNESS FOR A PARTICULAR PURPOSE.  See the
GNU Lesser General Public License for more details.

You should have received a copy of the GNU Lesser General Public License
along with this program.  If not, see <http://www.gnu.org/licenses/>.
-->

<launch>

  <node name="joint_state_publisher" pkg="joint_state_publisher" type="joint_state_publisher">
    <param name="/use_gui" value="false"/>
    <rosparam param="/source_list">[/move_group/fake_controller_joint_states]</rosparam>
  </node>

  <node name="robot_state_publisher" pkg="robot_state_publisher" type="robot_state_publisher" respawn="true" output="screen" />

  <arg name="debug" default="false"/>
  <include file="$(find prbt_moveit_config)/launch/move_group.launch">
    <arg name="allow_trajectory_execution" value="true"/>
    <arg name="fake_execution" value="true"/>
    <arg name="info" value="true"/>
    <arg name="debug" value="$(arg debug)"/>
<<<<<<< HEAD
    <arg name="capabilities" value="pilz_trajectory_generation/MoveGroupSequenceAction
                                    pilz_trajectory_generation/MoveGroupSequenceService"/>
=======
    <arg name="pipeline" value="pilz_command_planner" />
>>>>>>> ebeaab24
  </include>

  <!-- run test -->
  <test pkg="pilz_trajectory_generation" test-name="integrationtest_command_planning" type="integrationtest_command_planning">
    <param name="testdata_file_name" value="$(find pilz_trajectory_generation)/test/test_robots/prbt/test_data/testdata.xml" />
    <param name="planning_group" value="manipulator" />
    <param name="target_link" value="prbt_flange" />
    <param name="pose_norm_tolerance" value="1.0e-5" />
    <param name="rot_axis_norm_tolerance" value="1.0e-5" />
  </test>

</launch><|MERGE_RESOLUTION|>--- conflicted
+++ resolved
@@ -30,12 +30,7 @@
     <arg name="fake_execution" value="true"/>
     <arg name="info" value="true"/>
     <arg name="debug" value="$(arg debug)"/>
-<<<<<<< HEAD
-    <arg name="capabilities" value="pilz_trajectory_generation/MoveGroupSequenceAction
-                                    pilz_trajectory_generation/MoveGroupSequenceService"/>
-=======
     <arg name="pipeline" value="pilz_command_planner" />
->>>>>>> ebeaab24
   </include>
 
   <!-- run test -->
