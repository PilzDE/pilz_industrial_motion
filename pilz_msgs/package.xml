<?xml version="1.0"?>
<package>
  <name>pilz_msgs</name>
<<<<<<< HEAD
  <version>0.2.2</version>
=======
  <version>0.3.1</version>
>>>>>>> ba3759c7
  <description>The pilz_msgs package</description>

  <maintainer email="ros@pilz.de">Pilz GmbH and Co. KG</maintainer>

  <license>Apache 2.0</license>

  <url type="website">https://wiki.ros.org/pilz_msgs</url>
  <url type="bugtracker">https://github.com/PilzDE/pilz_industrial_motion/issues</url>
  <url type="repository">https://github.com/PilzDE/pilz_industrial_motion</url>

  <buildtool_depend>catkin</buildtool_depend>

  <build_depend>genmsg</build_depend>
  <build_depend>message_generation</build_depend>
  <build_depend>moveit_msgs</build_depend>

  <run_depend>message_runtime</run_depend>
  <run_depend>moveit_msgs</run_depend>

</package><|MERGE_RESOLUTION|>--- conflicted
+++ resolved
@@ -1,11 +1,7 @@
 <?xml version="1.0"?>
 <package>
   <name>pilz_msgs</name>
-<<<<<<< HEAD
-  <version>0.2.2</version>
-=======
   <version>0.3.1</version>
->>>>>>> ba3759c7
   <description>The pilz_msgs package</description>
 
   <maintainer email="ros@pilz.de">Pilz GmbH and Co. KG</maintainer>
