--- conflicted
+++ resolved
@@ -4,11 +4,8 @@
 
 Forthcoming
 -----------
-<<<<<<< HEAD
 * Add srv definition for speed override
-=======
 * Add srv definitions for the brake-test support
->>>>>>> 99d00819
 * Contributors: Pilz GmbH and Co. KG
 
 0.4.7 (2019-09-10)
