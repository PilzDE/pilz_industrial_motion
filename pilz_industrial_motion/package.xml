--- conflicted
+++ resolved
@@ -1,10 +1,6 @@
 <package format="2">
   <name>pilz_industrial_motion</name>
-<<<<<<< HEAD
-  <version>0.2.2</version>
-=======
   <version>0.3.1</version>
->>>>>>> ba3759c7
   <description>The pilz_industrial_motion package</description>
 
   <maintainer email="ros@pilz.de">Pilz GmbH and Co. KG</maintainer>
