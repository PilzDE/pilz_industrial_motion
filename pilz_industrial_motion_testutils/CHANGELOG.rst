^^^^^^^^^^^^^^^^^^^^^^^^^^^^^^^^^^^^^^^^^^^^^^^^^^^^^^
Changelog for package pilz_industrial_motion_testutils
^^^^^^^^^^^^^^^^^^^^^^^^^^^^^^^^^^^^^^^^^^^^^^^^^^^^^^

<<<<<<< HEAD
Forthcoming
-----------
=======
0.3.6 (2019-02-26)
------------------

0.3.5 (2019-02-06)
------------------

0.3.4 (2019-02-05)
------------------
>>>>>>> 850069aa
* Add high level abstraction data classes to represent configuration of robot
* Add high level abstraction data classes to represent different command types
* Add functions to TestdataLoader returning the high level abstraction classes

0.4.0 (2018-12-18)
------------------
* Use Eigen::Isometry3d to keep up with the recent changes in moveit
* Contributors: Chris Lalancette

0.3.1 (2018-12-17)
------------------
* Add RobotMotionObserver in testutils
* Contributors: Pilz GmbH and Co. KG

0.3.0 (2018-11-28)
------------------
* rename get_current_joint_values -> get_current_joint_states

0.2.2 (2018-09-26)
------------------
* fix missing dependency for melodic
* Contributors: Pilz GmbH and Co. KG

0.2.1 (2018-09-25)
------------------

0.1.1 (2018-09-25)
------------------

0.2.0 (2018-09-14)
------------------

0.1.0 (2018-09-14)
------------------
* xml test data loader.
* Contributors: Pilz GmbH and Co. KG<|MERGE_RESOLUTION|>--- conflicted
+++ resolved
@@ -2,10 +2,9 @@
 Changelog for package pilz_industrial_motion_testutils
 ^^^^^^^^^^^^^^^^^^^^^^^^^^^^^^^^^^^^^^^^^^^^^^^^^^^^^^
 
-<<<<<<< HEAD
 Forthcoming
 -----------
-=======
+
 0.3.6 (2019-02-26)
 ------------------
 
@@ -14,7 +13,6 @@
 
 0.3.4 (2019-02-05)
 ------------------
->>>>>>> 850069aa
 * Add high level abstraction data classes to represent configuration of robot
 * Add high level abstraction data classes to represent different command types
 * Add functions to TestdataLoader returning the high level abstraction classes
