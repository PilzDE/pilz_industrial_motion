^^^^^^^^^^^^^^^^^^^^^^^^^^^^^^^^^^^^^^^^^^^^^^^^^^^^^^
Changelog for package pilz_industrial_motion_testutils
^^^^^^^^^^^^^^^^^^^^^^^^^^^^^^^^^^^^^^^^^^^^^^^^^^^^^^

<<<<<<< HEAD
0.4.3 (2019-04-08)
=======
0.3.7 (2019-05-09)
>>>>>>> e8971841
------------------
* update package dependencies
* Add missing intialization
* Add getter for CircJointInterimCart in XMLTestdataLoader

<<<<<<< HEAD
0.4.2 (2019-03-13)
------------------

0.4.1 (2019-02-27)
------------------

=======
>>>>>>> e8971841
0.3.6 (2019-02-26)
------------------

0.3.5 (2019-02-06)
------------------

0.3.4 (2019-02-05)
------------------
* Add high level abstraction data classes to represent configuration of robot
* Add high level abstraction data classes to represent different command types
* Add functions to TestdataLoader returning the high level abstraction classes

0.4.0 (2018-12-18)
------------------
* Use Eigen::Isometry3d to keep up with the recent changes in moveit
* Contributors: Chris Lalancette

0.3.1 (2018-12-17)
------------------
* Add RobotMotionObserver in testutils
* Contributors: Pilz GmbH and Co. KG

0.3.0 (2018-11-28)
------------------
* rename get_current_joint_values -> get_current_joint_states

0.2.2 (2018-09-26)
------------------
* fix missing dependency for melodic
* Contributors: Pilz GmbH and Co. KG

0.2.1 (2018-09-25)
------------------

0.1.1 (2018-09-25)
------------------

0.2.0 (2018-09-14)
------------------

0.1.0 (2018-09-14)
------------------
* xml test data loader.
* Contributors: Pilz GmbH and Co. KG<|MERGE_RESOLUTION|>--- conflicted
+++ resolved
@@ -2,25 +2,21 @@
 Changelog for package pilz_industrial_motion_testutils
 ^^^^^^^^^^^^^^^^^^^^^^^^^^^^^^^^^^^^^^^^^^^^^^^^^^^^^^
 
-<<<<<<< HEAD
+Forthcoming
+-----------
+
 0.4.3 (2019-04-08)
-=======
-0.3.7 (2019-05-09)
->>>>>>> e8971841
 ------------------
 * update package dependencies
 * Add missing intialization
 * Add getter for CircJointInterimCart in XMLTestdataLoader
 
-<<<<<<< HEAD
 0.4.2 (2019-03-13)
 ------------------
 
 0.4.1 (2019-02-27)
 ------------------
 
-=======
->>>>>>> e8971841
 0.3.6 (2019-02-26)
 ------------------
 
