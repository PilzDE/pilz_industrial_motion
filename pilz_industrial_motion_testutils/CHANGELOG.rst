--- conflicted
+++ resolved
@@ -2,11 +2,19 @@
 Changelog for package pilz_industrial_motion_testutils
 ^^^^^^^^^^^^^^^^^^^^^^^^^^^^^^^^^^^^^^^^^^^^^^^^^^^^^^
 
-<<<<<<< HEAD
 Forthcoming
 -----------
 * Use Eigen::Isometry3d to keep up with the recent changes in moveit
 * Contributors: Chris Lalancette
+
+0.3.1 (2018-12-17)
+------------------
+* Add RobotMotionObserver in testutils
+* Contributors: Pilz GmbH and Co. KG
+
+0.3.0 (2018-11-28)
+------------------
+* rename get_current_joint_values -> get_current_joint_states
 
 0.2.2 (2018-09-26)
 ------------------
@@ -15,16 +23,6 @@
 
 0.2.1 (2018-09-25)
 ------------------
-=======
-0.3.1 (2018-12-17)
-------------------
-* Add RobotMotionObserver in testutils
-* Contributors: Pilz GmbH and Co. KG
-
-0.3.0 (2018-11-28)
-------------------
-* rename get_current_joint_values -> get_current_joint_states
->>>>>>> ba3759c7
 
 0.1.1 (2018-09-25)
 ------------------
