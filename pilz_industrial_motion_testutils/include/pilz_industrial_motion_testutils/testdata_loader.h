/*
 * Copyright (c) 2018 Pilz GmbH & Co. KG
 *
 * Licensed under the Apache License, Version 2.0 (the "License");
 * you may not use this file except in compliance with the License.
 * You may obtain a copy of the License at
 *
 *     http://www.apache.org/licenses/LICENSE-2.0
 *
 * Unless required by applicable law or agreed to in writing, software
 * distributed under the License is distributed on an "AS IS" BASIS,
 * WITHOUT WARRANTIES OR CONDITIONS OF ANY KIND, either express or implied.
 * See the License for the specific language governing permissions and
 * limitations under the License.
 */

#ifndef TESTDATA_LOADER_H
#define TESTDATA_LOADER_H

#include <string>
#include <vector>
#include <utility>

#include <geometry_msgs/Pose.h>
#include <moveit/robot_model/robot_model.h>

#include "jointconfiguration.h"
#include "cartesianconfiguration.h"
#include "command_types_typedef.h"
#include "sequence.h"

namespace pilz_industrial_motion_testutils
{

/**
 * @brief Enum listing the different
 * auxiliary pose types.
 */
enum class ECircAuxPosType
{
  eINTERMEDIATE,
  eCENTER
};

<<<<<<< HEAD
struct SSequenceCmd
{
  std::string cmd_name;
  std::string cmd_type;
  double blend_radius;
};


=======
>>>>>>> ebeaab24
/**
 * @brief Structure contains information of the motion command.
 * All positions are given in joint space since the tcp frame changes from model to model.
 */
struct STestMotionCommand
{
  std::string planning_group;
  std::string target_link; // all Cartesian poses refer to this link
  std::vector<double> start_position; //joint positions
  std::vector<double> start_pose; //cartesian pose, (xyz, xyzw)
  std::vector<double> goal_position; // joint positions
  std::vector<double> goal_pose; //cartesian pose, (xyz, xyzw)
  double vel_scale;
  double acc_scale;
  // only for circ
  ECircAuxPosType aux_pos_type; // center of interim points
  std::vector<double> aux_pose; //cartesian pose, (xyz, only position)
};


/**
 * @brief Abstract base class describing the interface to access
 * test data like robot poses and robot commands.
 */
class TestdataLoader
{
public:
  TestdataLoader(){}
  TestdataLoader(moveit::core::RobotModelConstPtr robot_model)
    : robot_model_(robot_model)
  {}

  virtual ~TestdataLoader(){}

public:
  void setRobotModel(moveit::core::RobotModelConstPtr robot_model);

  /**
   * @deprecated Use function using higher level abstraction data class instead.
   *
   * @brief Returns the joint values for the given pos and group.
   *
   */
  virtual bool getJoints(const std::string &pos_name, const std::string &group_name,
                         std::vector<double> &dVec) const = 0;

  virtual JointConfiguration getJoints(const std::string &pos_name,
                                       const std::string &group_name) const = 0;

  /**
   * @deprecated Use function using higher level abstraction data class instead.
   *
   * @brief Returns the Cartesian Pose for the given pos and group.
   *
   */
  virtual bool getPose(const std::string &pos_name, const std::string &group_name,
                       std::vector<double> &dVec) const = 0;

  virtual CartesianConfiguration getPose(const std::string &pos_name,
                                         const std::string &group_name) const = 0;

  /**
   * @brief Returns the command with the specified name from the test data.
   */
  virtual PtpJoint getPtpJoint(const std::string& cmd_name) const = 0;
  virtual PtpCart getPtpCart(const std::string& cmd_name) const = 0;
  virtual PtpJointCart getPtpJointCart(const std::string& cmd_name) const = 0;

  /**
   * @deprecated Use function using higher level abstraction data class instead.
   *
   * @brief Get the LIN motion command structure according to the cmmand name
   * @param cmd_name
   * @param cmd
   * @return
   */
  virtual bool getLin(const std::string& cmd_name, STestMotionCommand& cmd) const = 0;

  /**
   * @brief Returns the command with the specified name from the test data.
   */
  virtual LinJoint getLinJoint(const std::string& cmd_name) const = 0;
  virtual LinCart getLinCart(const std::string& cmd_name) const = 0;

  /**
   * @deprecated Use function using higher level abstraction data class instead.
   *
   * @brief Returns the start-, end- and auxility-position, as well as
   * the velocity and acceleration of the circ command given by its name.
   *
   * Please note: It is also necessary to state if the auxiliary point
   * of the circ command is stored as intermediate or center point.
   */
  virtual bool getCirc(const std::string &cmd_name, STestMotionCommand& cmd) const = 0;

  /**
   * @brief Returns the command with the specified name from the test data.
   */
<<<<<<< HEAD
  virtual bool getSequence(const std::string &cmd_name,
                           std::vector<SSequenceCmd> &seq_cmds) const = 0;
=======
  virtual CircCenterCart getCircCartCenterCart(const std::string &cmd_name) const = 0;
  virtual CircJointCenterCart getCircJointCenterCart(const std::string &cmd_name) const = 0;
  virtual CircInterimCart getCircCartInterimCart(const std::string &cmd_name) const = 0;

  /**
   * @brief Returns the command with the specified name from the test data.
   */
  virtual Sequence getSequence(const std::string &cmd_name) const = 0;
>>>>>>> ebeaab24

public:
  static geometry_msgs::Pose fromVecToMsg(const std::vector<double>& vec);

protected:
  moveit::core::RobotModelConstPtr robot_model_;
};

inline void TestdataLoader::setRobotModel(moveit::core::RobotModelConstPtr robot_model)
{
  robot_model_ = robot_model;
}

inline geometry_msgs::Pose TestdataLoader::fromVecToMsg(const std::vector<double>& vec)
{
  if (vec.size() != 7)
  {
    throw std::invalid_argument("Incorrect vector size (excpected: 7).");
  }

  geometry_msgs::Pose pose;

  pose.position.x = vec[0];
  pose.position.y = vec[1];
  pose.position.z = vec[2];

  pose.orientation.x = vec[3];
  pose.orientation.y = vec[4];
  pose.orientation.z = vec[5];
  pose.orientation.w = vec[6];

  return pose;
}

using TestdataLoaderUPtr = std::unique_ptr<TestdataLoader>;

}

#endif // TESTDATA_LOADER_H<|MERGE_RESOLUTION|>--- conflicted
+++ resolved
@@ -42,17 +42,6 @@
   eCENTER
 };
 
-<<<<<<< HEAD
-struct SSequenceCmd
-{
-  std::string cmd_name;
-  std::string cmd_type;
-  double blend_radius;
-};
-
-
-=======
->>>>>>> ebeaab24
 /**
  * @brief Structure contains information of the motion command.
  * All positions are given in joint space since the tcp frame changes from model to model.
@@ -151,19 +140,8 @@
   /**
    * @brief Returns the command with the specified name from the test data.
    */
-<<<<<<< HEAD
-  virtual bool getSequence(const std::string &cmd_name,
-                           std::vector<SSequenceCmd> &seq_cmds) const = 0;
-=======
-  virtual CircCenterCart getCircCartCenterCart(const std::string &cmd_name) const = 0;
-  virtual CircJointCenterCart getCircJointCenterCart(const std::string &cmd_name) const = 0;
-  virtual CircInterimCart getCircCartInterimCart(const std::string &cmd_name) const = 0;
-
-  /**
-   * @brief Returns the command with the specified name from the test data.
-   */
-  virtual Sequence getSequence(const std::string &cmd_name) const = 0;
->>>>>>> ebeaab24
+  virtual bool getBlend(const std::string &cmd_name,
+                        std::vector<SBlendCmd> &blend_cmds) const = 0;
 
 public:
   static geometry_msgs::Pose fromVecToMsg(const std::vector<double>& vec);
