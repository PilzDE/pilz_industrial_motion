# Travis CI instructions

sudo: required
dist: trusty
language: generic

notifications:
  email:
    on_failure: always
    recipients:
      - a.gutenkunst@pilz.de
      - h.slusarek@pilz.de
      - i.martini@pilz.de
env:
  global:
    - AFTER_SCRIPT='apt list --installed | grep "^ros-"'
  matrix:
<<<<<<< HEAD
    - ROS_DISTRO="melodic" ROS_REPO=ros
    - ROS_DISTRO="melodic" ROS_REPO=ros-shadow-fixed
=======
    - ROS_DISTRO="kinetic" ROS_REPO=ros CATKIN_LINT=true
    - ROS_DISTRO="kinetic" ROS_REPO=ros-shadow-fixed CATKIN_LINT=true
>>>>>>> ebeaab24
install:
  - git clone --depth=1 https://github.com/ros-industrial/industrial_ci.git .industrial_ci
script:
  - .industrial_ci/travis.sh<|MERGE_RESOLUTION|>--- conflicted
+++ resolved
@@ -9,19 +9,15 @@
     on_failure: always
     recipients:
       - a.gutenkunst@pilz.de
+      - c.henkel@pilz.de
       - h.slusarek@pilz.de
       - i.martini@pilz.de
 env:
   global:
     - AFTER_SCRIPT='apt list --installed | grep "^ros-"'
   matrix:
-<<<<<<< HEAD
-    - ROS_DISTRO="melodic" ROS_REPO=ros
-    - ROS_DISTRO="melodic" ROS_REPO=ros-shadow-fixed
-=======
-    - ROS_DISTRO="kinetic" ROS_REPO=ros CATKIN_LINT=true
-    - ROS_DISTRO="kinetic" ROS_REPO=ros-shadow-fixed CATKIN_LINT=true
->>>>>>> ebeaab24
+    - ROS_DISTRO="melodic" ROS_REPO=ros CATKIN_LINT=true
+    - ROS_DISTRO="melodic" ROS_REPO=ros-shadow-fixed CATKIN_LINT=true
 install:
   - git clone --depth=1 https://github.com/ros-industrial/industrial_ci.git .industrial_ci
 script:
