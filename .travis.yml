--- conflicted
+++ resolved
@@ -26,16 +26,12 @@
     - ADDITIONAL_DEBS="clang-tidy libclang-dev"
   matrix:
     - ROS_REPO=ros
-<<<<<<< HEAD
-    - ROS_REPO=ros-shadow-fixed
+    - ROS_REPO=testing
     - ROS_REPO="testing"
       CATKIN_LINT=false NOT_TEST_BUILD=true
       AFTER_SCRIPT="./.coverage.sh"
       CMAKE_ARGS="-DENABLE_COVERAGE_TESTING=ON -DCMAKE_BUILD_TYPE=Debug"
       DOCKER_RUN_OPTS='-e COVERAGE_PKGS="pilz_extensions pilz_trajectory_generation pilz_robot_programming"'
-=======
-    - ROS_REPO=testing
->>>>>>> 086f0f62
 matrix:
   allow_failures:
     - env: ROS_REPO=ros
